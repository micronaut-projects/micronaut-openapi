/*
 * Copyright 2017-2018 original authors
 *
 * Licensed under the Apache License, Version 2.0 (the "License");
 * you may not use this file except in compliance with the License.
 * You may obtain a copy of the License at
 *
 * http://www.apache.org/licenses/LICENSE-2.0
 *
 * Unless required by applicable law or agreed to in writing, software
 * distributed under the License is distributed on an "AS IS" BASIS,
 * WITHOUT WARRANTIES OR CONDITIONS OF ANY KIND, either express or implied.
 * See the License for the specific language governing permissions and
 * limitations under the License.
 */

package io.micronaut.management.endpoint.health;

import io.micronaut.context.annotation.Value;
import io.micronaut.management.endpoint.EndpointConfiguration;

import javax.annotation.Nullable;
import javax.inject.Named;
import javax.inject.Singleton;
import java.security.Principal;

/**
 * Resolves the {@link HealthLevelOfDetail} to be used based on the {@link Principal} existence.
 *
 * @author Sergio del Amo
 * @since 1.0
 */
@Singleton
public class HealthLevelOfDetailResolver {

    protected final boolean securityEnabled;
    protected final Boolean healthSensitive;
    protected final EndpointConfiguration endpointConfiguration;

    /**
     * @param healthSensitive       Whether health endpoint is sensitive
     * @param securityEnabled       Whether micronaut security is enabled
     * @param endpointConfiguration Health endpoint configuration
     */
<<<<<<< HEAD
    public HealthLevelOfDetailResolver(
            @Nullable @Value("${endpoints.health.sensitive}") Boolean healthSensitive,
            @Value("${micronaut.security.enabled:false}") boolean securityEnabled,
            @Nullable @Named("health") EndpointConfiguration endpointConfiguration) {
=======
    public HealthLevelOfDetailResolver(@Nullable @Value("${endpoints.health.sensitive}") Boolean healthSensitive,
                                       @Value("${micronaut.security.enabled:false}") boolean securityEnabled,
                                       @Nullable @Named("health") EndpointConfiguration endpointConfiguration) {
>>>>>>> d56de79d
        this.healthSensitive = healthSensitive;
        this.securityEnabled = securityEnabled;
        this.endpointConfiguration = endpointConfiguration;
    }

    /**
     * @param principal Authenticated user
     * @return The {@link HealthLevelOfDetail}
     */
    public HealthLevelOfDetail levelOfDetail(@Nullable Principal principal) {
        if (
            (securityEnabled && principal == null) ||
                (
                    !securityEnabled &&
                        endpointConfiguration != null &&
                        (endpointConfiguration.isSensitive().isPresent() && endpointConfiguration.isSensitive().get())
                ) ||
                (
                    !securityEnabled &&
                        healthSensitive == null
                )
            ) {
            return HealthLevelOfDetail.STATUS;
        }
        return HealthLevelOfDetail.STATUS_DESCRIPTION_DETAILS;
    }
}<|MERGE_RESOLUTION|>--- conflicted
+++ resolved
@@ -42,16 +42,10 @@
      * @param securityEnabled       Whether micronaut security is enabled
      * @param endpointConfiguration Health endpoint configuration
      */
-<<<<<<< HEAD
     public HealthLevelOfDetailResolver(
             @Nullable @Value("${endpoints.health.sensitive}") Boolean healthSensitive,
             @Value("${micronaut.security.enabled:false}") boolean securityEnabled,
             @Nullable @Named("health") EndpointConfiguration endpointConfiguration) {
-=======
-    public HealthLevelOfDetailResolver(@Nullable @Value("${endpoints.health.sensitive}") Boolean healthSensitive,
-                                       @Value("${micronaut.security.enabled:false}") boolean securityEnabled,
-                                       @Nullable @Named("health") EndpointConfiguration endpointConfiguration) {
->>>>>>> d56de79d
         this.healthSensitive = healthSensitive;
         this.securityEnabled = securityEnabled;
         this.endpointConfiguration = endpointConfiguration;
