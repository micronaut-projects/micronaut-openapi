/*
 * Copyright 2017-2018 original authors
 *
 * Licensed under the Apache License, Version 2.0 (the "License");
 * you may not use this file except in compliance with the License.
 * You may obtain a copy of the License at
 *
 * http://www.apache.org/licenses/LICENSE-2.0
 *
 * Unless required by applicable law or agreed to in writing, software
 * distributed under the License is distributed on an "AS IS" BASIS,
 * WITHOUT WARRANTIES OR CONDITIONS OF ANY KIND, either express or implied.
 * See the License for the specific language governing permissions and
 * limitations under the License.
 */
package io.micronaut.core.order;

import java.util.Arrays;
import java.util.Collections;
import java.util.Comparator;
import java.util.List;
import java.util.stream.Stream;

/**
 * Apply the {@link Ordered} interface to lists or arrays
 *
 * @author Graeme Rocher
 * @since 1.0
 */
public class OrderUtil {

    /**
     * Provide a comparator for collections
     *
     * @return the comparator
     */
    public static final Comparator<Object> COMPARATOR = (o1, o2) -> {
        int order1 = getOrder(o1);
        int order2 = getOrder(o2);
        return Integer.compare(order1, order2);
    };

    /**
     * Provide a comparator, in reversed order, for collections
     *
     * @return the comparator
     */
    public static final Comparator<Object> REVERSE_COMPARATOR = Collections.reverseOrder(COMPARATOR);

    /**
     * Sort the given list
     *
     * @param list The list to sort
     */
    public static void sort(List<?> list) {
        list.sort(COMPARATOR);
    }

    /**
     * Sort the given list
     *
     * @param list The list to sort
     * @param <T>  The stream generic type
     * @return The sorted stream
     */
    public static <T> Stream<T> sort(Stream<T> list) {
        return list.sorted(COMPARATOR);
    }

    /**
     * Sort the given list
     *
     * @param list The list to sort
     */
    public static void reverseSort(List<?> list) {
        list.sort(REVERSE_COMPARATOR);
    }

    /**
     * Sort the given array in reverse order
     *
     * @param array The array to sort
     */
    public static void reverseSort(Object[] array) {
<<<<<<< HEAD
        Arrays.sort(array, REVERSE_COMPARATOR);
=======
        Arrays.sort(array, Collections.reverseOrder((o1, o2) -> {
            int order1 = getOrder(o1);
            int order2 = getOrder(o2);
            return (order1 < order2) ? -1 : (order1 > order2) ? 1 : 0;
        }));
>>>>>>> 0dce8211
    }

    /**
     * Sort the given array
     *
     * @param objects The array to sort
     */
<<<<<<< HEAD
    public static void sort(Ordered...objects) {
        Arrays.sort(objects, COMPARATOR);
=======
    public static void sort(Ordered... objects) {
        Arrays.sort(objects, (o1, o2) -> {
            int order1 = getOrder(o1);
            int order2 = getOrder(o2);
            return (order1 < order2) ? -1 : (order1 > order2) ? 1 : 0;
        });
>>>>>>> 0dce8211
    }

    /**
     * Sort the given array
     *
     * @param objects The array to sort
     */
    public static void sort(Object[] objects) {
<<<<<<< HEAD
        Arrays.sort(objects,COMPARATOR);
=======
        Arrays.sort(objects, (o1, o2) -> {
            int order1 = getOrder(o1);
            int order2 = getOrder(o2);
            return (order1 < order2) ? -1 : (order1 > order2) ? 1 : 0;
        });
>>>>>>> 0dce8211
    }

    private static int getOrder(Object o) {
        if (o instanceof Ordered) {
            return getOrder((Ordered) o);
        }
        return Ordered.LOWEST_PRECEDENCE;
    }

    private static int getOrder(Ordered o) {
        return o.getOrder();
    }
}<|MERGE_RESOLUTION|>--- conflicted
+++ resolved
@@ -82,15 +82,7 @@
      * @param array The array to sort
      */
     public static void reverseSort(Object[] array) {
-<<<<<<< HEAD
         Arrays.sort(array, REVERSE_COMPARATOR);
-=======
-        Arrays.sort(array, Collections.reverseOrder((o1, o2) -> {
-            int order1 = getOrder(o1);
-            int order2 = getOrder(o2);
-            return (order1 < order2) ? -1 : (order1 > order2) ? 1 : 0;
-        }));
->>>>>>> 0dce8211
     }
 
     /**
@@ -98,17 +90,8 @@
      *
      * @param objects The array to sort
      */
-<<<<<<< HEAD
     public static void sort(Ordered...objects) {
         Arrays.sort(objects, COMPARATOR);
-=======
-    public static void sort(Ordered... objects) {
-        Arrays.sort(objects, (o1, o2) -> {
-            int order1 = getOrder(o1);
-            int order2 = getOrder(o2);
-            return (order1 < order2) ? -1 : (order1 > order2) ? 1 : 0;
-        });
->>>>>>> 0dce8211
     }
 
     /**
@@ -117,15 +100,7 @@
      * @param objects The array to sort
      */
     public static void sort(Object[] objects) {
-<<<<<<< HEAD
         Arrays.sort(objects,COMPARATOR);
-=======
-        Arrays.sort(objects, (o1, o2) -> {
-            int order1 = getOrder(o1);
-            int order2 = getOrder(o2);
-            return (order1 < order2) ? -1 : (order1 > order2) ? 1 : 0;
-        });
->>>>>>> 0dce8211
     }
 
     private static int getOrder(Object o) {
