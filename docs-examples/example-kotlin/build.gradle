--- conflicted
+++ resolved
@@ -1,11 +1,6 @@
 plugins {
-<<<<<<< HEAD
     id "org.jetbrains.kotlin.jvm" version "1.6.0"
-    id "org.jetbrains.kotlin.kapt" version "1.5.31"
-=======
-    id "org.jetbrains.kotlin.jvm" version "1.5.31"
     id "org.jetbrains.kotlin.kapt" version "1.6.0"
->>>>>>> 58b258e1
 }
 
 dependencies {
