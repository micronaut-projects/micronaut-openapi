plugins {
    id "io.micronaut.build.internal.bom"
}

micronautBom {
    suppressions {
<<<<<<< HEAD
        acceptedVersionRegressions.add("swagger-compat")
        acceptedLibraryRegressions.add("swagger")

        acceptedVersionRegressions.add("jakarta-validation-api")
        acceptedLibraryRegressions.add("jakarta-validation-api")
=======
        acceptedVersionRegressions.add("slf4j")
        acceptedLibraryRegressions.add("slf4j-nop")
>>>>>>> 671db1b9
    }
}<|MERGE_RESOLUTION|>--- conflicted
+++ resolved
@@ -4,15 +4,12 @@
 
 micronautBom {
     suppressions {
-<<<<<<< HEAD
         acceptedVersionRegressions.add("swagger-compat")
         acceptedLibraryRegressions.add("swagger")
+        acceptedVersionRegressions.add("slf4j")
+        acceptedLibraryRegressions.add("slf4j-nop")
 
         acceptedVersionRegressions.add("jakarta-validation-api")
         acceptedLibraryRegressions.add("jakarta-validation-api")
-=======
-        acceptedVersionRegressions.add("slf4j")
-        acceptedLibraryRegressions.add("slf4j-nop")
->>>>>>> 671db1b9
     }
 }