If a method return type includes generics then these will be included when calculating the schema name. For example the following:

.Swagger returns types and generics
[source,java]
----
class Response<T> {

    private T r;

    public T getResult() {
        return r;
    }
<<<<<<< HEAD
=======

    public void setResult(T r) {
        this.r = r;
    }
>>>>>>> 39e34934
}

@Controller("/")
class MyController {

    @Put("/")
    public Response<Pet> updatePet(Pet pet) {
        ...
    }
}
----

Will result in a schema called `#/components/schemas/Response<Pet>` being generated. If you wish to alter the name of the schema you can do so with the `@Schema` annotation:

.Changing the name of response schema
[source,java]
----
@Put("/")
@Schema(name = "ResponseOfPet")
public Response<Pet> updatePet(Pet pet) {
    ...
}
----

In the above case the generated schema will be named `#/components/schemas/ResponseOfPet`.<|MERGE_RESOLUTION|>--- conflicted
+++ resolved
@@ -10,13 +10,10 @@
     public T getResult() {
         return r;
     }
-<<<<<<< HEAD
-=======
 
     public void setResult(T r) {
         this.r = r;
     }
->>>>>>> 39e34934
 }
 
 @Controller("/")
