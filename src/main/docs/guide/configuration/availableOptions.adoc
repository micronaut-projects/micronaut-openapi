--- conflicted
+++ resolved
@@ -1,5 +1,4 @@
 |===
-<<<<<<< HEAD
 |`*micronaut.openapi.enabled*` | System property that enables or disables open api annotation processing. | Default: `true`
 |`*micronaut.openapi.config.file*` | System property that enables setting the open api config file. |
 |`*micronaut.openapi.server.context.path*` | System property for server context path. |
@@ -8,64 +7,32 @@
 |`*micronaut.openapi.target.file*` | System property that enables setting the target file to write to. | Default: `META-INF/swagger/${applicationName}-${version}.yml`
 |`*micronaut.openapi.views.dest.dir*` | System property that specifies the path where the generated UI elements will be located. | Default: `META-INF/swagger/views/`
 |`*micronaut.openapi.additional.files*` | System property that specifies the location of additional swagger YAML and JSON files to read from. |
-|`*micronaut.openapi.project.dir*` | System property that specifies the location of current project. Need to set this property mannually if you use kotlin (to save incremental annotation processing) or have some troubles with auto calculation project path. | Default: calculated automatically
+|`*micronaut.openapi.project.dir*` | System property that specifies the location of current project. Need to set this property manually if you use kotlin (to save incremental annotation processing) or have some troubles with auto calculation project path. | Default: calculated automatically
 |`*micronaut.openapi.security.default-schema-name*` | System property that specifies the default security schema name, if it's not specified by annotation SecurityScheme. |
 |`*micronaut.openapi.security.enabled*` | Is this property true, micronaut-openapi will process micronaut-security properties and annotations to construct openapi security schema. | Default: `true`
-|`*micronaut.openapi.field.visibility.level*` | System property that specifies the schema classes fields visibility level. By default, only public fields visibile. +
-=======
-|`micronaut.openapi.enabled` | System property that enables or disables open api annotation processing. | Default: `true`
-|`micronaut.openapi.config.file` | System property that enables setting the open api config file. |
-|`micronaut.openapi.server.context.path` | System property for server context path. |
-|`micronaut.openapi.property.naming.strategy` | System property for naming strategy. One jackson PropertyNamingStrategy. | Default: `LOWER_CAMEL_CASE`
-|`micronaut.openapi.views.spec` | System property for views specification. |
-|`micronaut.openapi.target.file` | System property that enables setting the target file to write to. | Default: `META-INF/swagger/${applicationName}-${version}.yml`
-|`micronaut.openapi.views.dest.dir` | System property that specifies the path where the generated UI elements will be located. | Default: `META-INF/swagger/views/`
-|`micronaut.openapi.additional.files` | System property that specifies the location of additional swagger YAML and JSON files to read from. |
-|`micronaut.openapi.project.dir` | System property that specifies the location of current project. Need to set this property manually if you use kotlin (to save incremental annotation processing) or have some troubles with auto calculation project path. | Default: calculated automatically
-|`micronaut.openapi.security.default-schema-name` | System property that specifies the default security schema name, if it's not specified by annotation SecurityScheme. |
-|`micronaut.openapi.security.enabled` | Is this property true, micronaut-openapi will process micronaut-security properties and annotations to construct openapi security schema. | Default: `true`
-|`micronaut.openapi.field.visibility.level` | System property that specifies the schema classes fields visibility level. By default, only public fields visible. +
->>>>>>> 267cb7d8
+|`*micronaut.openapi.field.visibility.level*` | System property that specifies the schema classes fields visibility level. By default, only public fields visible. +
 {nbsp} +
 **Available values:** +
 PRIVATE +
 PACKAGE +
 PROTECTED +
 PUBLIC | Default: `PUBLIC`
-<<<<<<< HEAD
 |`*micronaut.openapi.json.format*` | Is this property true, output file format will be JSON, otherwise YAML. | Default: `false`
 |`*micronaut.openapi.filename*` | The name of the result swagger file. | Default: `${info.title}-${info.version}.yml`, if info block not set, filename will be `swagger.yml`.
 |`*micronaut.openapi.environments*` | Active micronaut environments which will be used for @Requires annotations. |
 |`*micronaut.openapi.environments.enabled*` | Is this property true, properties wll be loaded in the standard way from application.yml. Also, environments from `micronaut.openapi.environments` property will set as additional environments, if you want to set specific environment name for openAPI generator. | Default: `true`
-|`*micronaut.openapi.versioning.enabled*` | Is this property true, micronaut-openapi will process micronaut-router versioning prpoerties and annotations. | Default: `true`
+|`*micronaut.openapi.versioning.enabled*` | Is this property true, micronaut-openapi will process micronaut-router versioning properties and annotations. | Default: `true`
 |`*micronaut.server.context-path*` | `micronaut-http` server context path property. |
 |`*micronaut.internal.openapi.filenames*` | Final calculated openapi filenames. |
 |`*jackson.json-view.enabled*` | `micronaut-http` property (`json-view.enabled`). | Default: `false`
 |`*micronaut.openapi.json.view.default.inclusion*` | Property that determines whether properties that have no view annotations are included in JSON serialization views. If enabled, non-annotated properties will be included; when disabled, they will be excluded. | Default: `true`
 |`*micronaut.openapi.expand.**` | Prefix for expandable properties. These properties can be used only for placeholders. |
 |`*micronaut.openapi.config.file.locations*` | Config file locations. By default, micronaut-openapi search config in standard path: `<project_path>/src/main/resources/` +
-=======
-|`micronaut.openapi.json.format` | Is this property true, output file format will be JSON, otherwise YAML. | Default: `false`
-|`micronaut.openapi.filename` | The name of the result swagger file. | Default: `${info.title}-${info.version}.yml`, if info block not set, filename will be `swagger.yml`.
-|`micronaut.openapi.environments` | Active micronaut environments which will be used for @Requires annotations. |
-|`micronaut.openapi.environments.enabled` | Is this property true, properties wll be loaded in the standard way from application.yml. Also, environments from `micronaut.openapi.environments` property will set as additional environments, if you want to set specific environment name for openAPI generator. | Default: `true`
-|`micronaut.openapi.versioning.enabled` | Is this property true, micronaut-openapi will process micronaut-router versioning properties and annotations. | Default: `true`
-|`micronaut.server.context-path` | `micronaut-http` server context path property. |
-|`micronaut.internal.openapi.filenames` | Final calculated openapi filenames. |
-|`jackson.json-view.enabled` | `micronaut-http` property (`json-view.enabled`). | Default: `false`
-|`micronaut.openapi.json.view.default.inclusion` | Property that determines whether properties that have no view annotations are included in JSON serialization views. If enabled, non-annotated properties will be included; when disabled, they will be excluded. | Default: `true`
-|`micronaut.openapi.expand.*` | Prefix for expandable properties. These properties can be used only for placeholders. |
-|`micronaut.openapi.config.file.locations` | Config file locations. By default, micronaut-openapi search config in standard path: `<project_path>/src/main/resources/` +
->>>>>>> 267cb7d8
 {nbsp} +
 You can set your custom paths separated by `,`. To set absolute paths use prefix `file:`,
 classpath paths use prefix `classpath:` or use prefix `project:` to set paths from project
 directory. |
-<<<<<<< HEAD
-|`*micronaut.openapi.schema.**` | Properties prefix to set custom schema implementations for selected clases. +
-=======
-|`micronaut.openapi.schema.*` | Properties prefix to set custom schema implementations for selected classes. +
->>>>>>> 267cb7d8
+|`*micronaut.openapi.schema.**` | Properties prefix to set custom schema implementations for selected classes. +
 For example, if you want to set simple `java.lang.String` class to some complex `org.somepackage.MyComplexType` class you need to write: +
 {nbsp} +
 micronaut.openapi.schema.org.somepackage.MyComplexType=java.lang.String +
@@ -97,11 +64,7 @@
 {nbsp}{nbsp}{nbsp}{nbsp}{nbsp}{nbsp}org.api.v2_0_0: private +
 {nbsp} +
 |
-<<<<<<< HEAD
-|`*micronaut.openapi.groups.**` | Properties prefix to set custom schema implementations for selected clases. +
-=======
-|`micronaut.openapi.groups.*` | Properties prefix to set custom schema implementations for selected classes. +
->>>>>>> 267cb7d8
+|`*micronaut.openapi.groups.**` | Properties prefix to set custom schema implementations for selected classes. +
 For example, if you want to set simple 'java.lang.String' class to some complex 'org.somepackage.MyComplexType' class you need to write: +
 {nbsp} +
 -Dmicronaut.openapi.group.my-group1.title="Title 1" +
