[versions]
managed-swagger = "2.2.14"
managed-javadoc-parser = "0.3.1"
managed-jsoup = "1.16.1"
managed-html2md-converter = "0.64.8"

kotlin = "1.8.22"
jspecify = "0.3.0"
jdt-annotation = "2.2.700"
android-annotation = "1.6.0"
spotbugs-annotations = "4.7.3"
openapi-generator = "6.6.0"
swagger-parser = "1.0.67"
swagger-parser-v3 = "2.1.16"
javaparser = "3.25.4"

micronaut = "4.0.0"
<<<<<<< HEAD
micronaut-security = "4.0.1"
micronaut-serde = "2.0.0"
=======
micronaut-security = "4.0.0"
micronaut-serde = "2.0.1"
>>>>>>> 7847f70a
micronaut-rxjava2 = "2.0.0"
micronaut-rxjava3 = "3.0.0"
micronaut-gradle-plugin = "4.0.0"
micronaut-groovy = "4.0.0"
micronaut-validation = "4.0.1"
micronaut-data = "4.0.0"
micronaut-test = "4.0.1"
micronaut-kotlin = "4.0.0"
micronaut-platform = "4.0.0-RC1"
micronaut-logging = "1.0.0-M6"

[libraries]
# Core
micronaut-core = { module = 'io.micronaut:micronaut-core-bom', version.ref = 'micronaut' }
micronaut-logging = { module = "io.micronaut.logging:micronaut-logging-bom", version.ref = "micronaut-logging" }
micronaut-security = { module = "io.micronaut.security:micronaut-security-bom", version.ref = "micronaut-security" }
micronaut-serde = { module = "io.micronaut.serde:micronaut-serde-bom", version.ref = "micronaut-serde" }
micronaut-rxjava2 = { module = "io.micronaut.rxjava2:micronaut-rxjava2-bom", version.ref = "micronaut-rxjava2" }
micronaut-rxjava3 = { module = "io.micronaut.rxjava3:micronaut-rxjava3-bom", version.ref = "micronaut-rxjava3" }
micronaut-gradle-plugin = { module = "io.micronaut.gradle:micronaut-minimal-plugin", version.ref = "micronaut-gradle-plugin"}
micronaut-groovy = { module = "io.micronaut.groovy:micronaut-groovy-bom", version.ref = "micronaut-groovy" }
micronaut-validation = { module = "io.micronaut.validation:micronaut-validation-bom", version.ref = "micronaut-validation" }
micronaut-data = { module = "io.micronaut.data:micronaut-data-bom", version.ref = "micronaut-data" }
micronaut-test = { module = "io.micronaut.test:micronaut-test-bom", version.ref = "micronaut-test" }
micronaut-kotlin = { module = "io.micronaut.kotlin:micronaut-kotlin-bom", version.ref = "micronaut-kotlin" }
micronaut-platform = { module = "io.micronaut.platform:micronaut-platform", version.ref = "micronaut-platform"}

managed-swagger-core = { module = "io.swagger.core.v3:swagger-core", version.ref = "managed-swagger" }
managed-swagger-annotations = { module = "io.swagger.core.v3:swagger-annotations", version.ref = "managed-swagger" }
managed-swagger-models = { module = "io.swagger.core.v3:swagger-models", version.ref = "managed-swagger" }

managed-javadoc-parser = { module = "com.github.chhorz:javadoc-parser", version.ref = "managed-javadoc-parser" }
managed-html2md-converter = { module = "com.vladsch.flexmark:flexmark-html2md-converter", version.ref = "managed-html2md-converter" }
managed-jsoup = { module = "org.jsoup:jsoup", version.ref = "managed-jsoup" }

# Versions from BOM
junit-jupiter-engine = { module = "org.junit.jupiter:junit-jupiter-engine" }
jackson-datatype-jsr310 = { module = "com.fasterxml.jackson.datatype:jackson-datatype-jsr310" }
jackson-dataformat-yaml = { module = "com.fasterxml.jackson.dataformat:jackson-dataformat-yaml" }
assertj = { module = "org.assertj:assertj-core" }
kotlinx-coroutines-reactive = { module = "org.jetbrains.kotlinx:kotlinx-coroutines-reactive" }
kotlinx-coroutines-reactor = { module = "org.jetbrains.kotlinx:kotlinx-coroutines-reactor" }

kotlin-stdlib-jdk8 = { module = "org.jetbrains.kotlin:kotlin-stdlib-jdk8", version.ref = "kotlin" }
kotlin-reflect = { module = "org.jetbrains.kotlin:kotlin-reflect", version.ref = "kotlin" }
jspecify = { module = "org.jspecify:jspecify", version.ref = "jspecify" }
spotbugs-annotations = { module = "com.github.spotbugs:spotbugs-annotations", version.ref = "spotbugs-annotations" }
jdt-annotation = { module = "org.eclipse.jdt:org.eclipse.jdt.annotation", version.ref = "jdt-annotation" }
android-annotation = { module = "androidx.annotation:annotation", version.ref = "android-annotation" }
javaparser = { module = "com.github.javaparser:javaparser-symbol-solver-core", version.ref = "javaparser" }

openapi-generator = { module = "org.openapitools:openapi-generator", version.ref = "openapi-generator" }
swagger-parser = { module = "io.swagger:swagger-parser", version.ref = "swagger-parser" }
swagger-parser-v3 = { module = "io.swagger.parser.v3:swagger-parser-v3", version.ref = "swagger-parser-v3" }

[plugins]
kotlin-jvm = { id = "org.jetbrains.kotlin.jvm", version.ref = "kotlin" }
kotlin-kapt = { id = "org.jetbrains.kotlin.kapt", version.ref = "kotlin" }
kotlin-allopen = { id = "org.jetbrains.kotlin.plugin.allopen", version.ref = "kotlin" }<|MERGE_RESOLUTION|>--- conflicted
+++ resolved
@@ -15,13 +15,8 @@
 javaparser = "3.25.4"
 
 micronaut = "4.0.0"
-<<<<<<< HEAD
 micronaut-security = "4.0.1"
-micronaut-serde = "2.0.0"
-=======
-micronaut-security = "4.0.0"
 micronaut-serde = "2.0.1"
->>>>>>> 7847f70a
 micronaut-rxjava2 = "2.0.0"
 micronaut-rxjava3 = "3.0.0"
 micronaut-gradle-plugin = "4.0.0"
