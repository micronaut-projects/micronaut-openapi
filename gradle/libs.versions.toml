--- conflicted
+++ resolved
@@ -25,10 +25,6 @@
 # Versions from BOM
 junit-jupiter-api = { module = "org.junit.jupiter:junit-jupiter-api" }
 junit-jupiter-engine = { module = "org.junit.jupiter:junit-jupiter-engine" }
-<<<<<<< HEAD
-reactor-core = { module = "io.projectreactor:reactor-core" }
-=======
->>>>>>> 537ebe8a
 spock-core = { module = "org.spockframework:spock-core" }
 jackson-databind = { module = "com.fasterxml.jackson.core:jackson-databind" }
 jackson-datatype-jsr310 = { module = "com.fasterxml.jackson.datatype:jackson-datatype-jsr310" }
