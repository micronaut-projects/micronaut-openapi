[versions]
managed-swagger = "2.2.7"
# Required to keep catalog compatibility with 3.4.x.  Can be removed for 4.0.0
managed-swagger-compat = "2.2.7"
managed-javadoc-parser = "0.3.1"
managed-jsoup = "1.15.3"
managed-jakarta-validation-api = "3.0.2"
managed-slf4j = "1.7.36"

# Versions beyond 0.62.2 require Java 11
managed-html2md-converter = "0.62.2"

kotlin = "1.7.21"

[libraries]
# Duplicated to keep catalog compatibility with 3.4.x.  Can be removed for 4.0.0
managed-swagger = { module = "io.swagger.core.v3:swagger-core", version.ref = "managed-swagger-compat" }
managed-swagger-core = { module = "io.swagger.core.v3:swagger-core", version.ref = "managed-swagger" }

managed-swagger-annotations = { module = "io.swagger.core.v3:swagger-annotations", version.ref = "managed-swagger" }
managed-swagger-models = { module = "io.swagger.core.v3:swagger-models", version.ref = "managed-swagger" }

managed-javadoc-parser = { module = "com.github.chhorz:javadoc-parser", version.ref = "managed-javadoc-parser" }
managed-html2md-converter = { module = "com.vladsch.flexmark:flexmark-html2md-converter", version.ref = "managed-html2md-converter" }
managed-jsoup = { module = "org.jsoup:jsoup", version.ref = "managed-jsoup" }
managed-slf4j-nop = { module = "org.slf4j:slf4j-nop", version.ref = "managed-slf4j" }

# Versions from BOM
junit-jupiter-api = { module = "org.junit.jupiter:junit-jupiter-api" }
junit-jupiter-engine = { module = "org.junit.jupiter:junit-jupiter-engine" }
<<<<<<< HEAD
logback-classic = { module = "ch.qos.logback:logback-classic" }
=======
reactor-core = { module = "io.projectreactor:reactor-core" }
>>>>>>> 11f0aa6e
spock-core = { module = "org.spockframework:spock-core" }
rxjava2 = { module = "io.reactivex.rxjava2:rxjava" }
rxjava3 = { module = "io.reactivex.rxjava3:rxjava" }
jackson-databind = { module = "com.fasterxml.jackson.core:jackson-databind" }
jackson-datatype-jsr310 = { module = "com.fasterxml.jackson.datatype:jackson-datatype-jsr310" }
jackson-dataformat-yaml = { module = "com.fasterxml.jackson.dataformat:jackson-dataformat-yaml" }
javax-validation-api = { module = "javax.validation:validation-api" }
jakarta-validation-api = { module = "jakarta.validation:jakarta.validation-api", version.ref = "managed-jakarta-validation-api" }

testcontainers-spock = { module = "org.testcontainers:spock" }

kotlin-stdlib-jdk8 = { module = "org.jetbrains.kotlin:kotlin-stdlib-jdk8", version.ref = "kotlin" }
kotlin-reflect = { module = "org.jetbrains.kotlin:kotlin-reflect", version.ref = "kotlin" }

[plugins]
kotlin-jvm = { id = "org.jetbrains.kotlin.jvm", version.ref = "kotlin" }
kotlin-kapt = { id = "org.jetbrains.kotlin.kapt", version.ref = "kotlin" }<|MERGE_RESOLUTION|>--- conflicted
+++ resolved
@@ -28,11 +28,6 @@
 # Versions from BOM
 junit-jupiter-api = { module = "org.junit.jupiter:junit-jupiter-api" }
 junit-jupiter-engine = { module = "org.junit.jupiter:junit-jupiter-engine" }
-<<<<<<< HEAD
-logback-classic = { module = "ch.qos.logback:logback-classic" }
-=======
-reactor-core = { module = "io.projectreactor:reactor-core" }
->>>>>>> 11f0aa6e
 spock-core = { module = "org.spockframework:spock-core" }
 rxjava2 = { module = "io.reactivex.rxjava2:rxjava" }
 rxjava3 = { module = "io.reactivex.rxjava3:rxjava" }
