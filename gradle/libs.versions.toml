--- conflicted
+++ resolved
@@ -25,13 +25,8 @@
 micronaut-data = "4.0.0"
 micronaut-test = "4.0.1"
 micronaut-kotlin = "4.0.0"
-<<<<<<< HEAD
-micronaut-platform = "4.0.0-RC1"
+micronaut-platform = "4.0.0"
 micronaut-logging = "1.0.0"
-=======
-micronaut-platform = "4.0.0"
-micronaut-logging = "1.0.0-M6"
->>>>>>> 43deb3dc
 
 [libraries]
 # Core
