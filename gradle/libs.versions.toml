[versions]
managed-swagger = "2.2.22"
managed-javadoc-parser = "0.3.1"
managed-jsoup = "1.18.1"
managed-html2md-converter = "0.64.8"
managed-parboiled = "1.4.1"
managed-freemarker = "2.3.33"
managed-pegdown = "1.6.0"
managed-evo-inflector = "1.3"

jspecify = "1.0.0"
jdt-annotation = "2.3.0"
android-annotation = "1.8.2"
spotbugs-annotations = "4.8.6"
openapi-generator = "7.8.0"
swagger-parser = "1.0.71"
swagger-parser-v3 = "2.1.22"
javaparser = "3.26.1"
commons-codec = "1.17.1"

micronaut = "4.6.1"
micronaut-platform = "4.5.1"
micronaut-jaxrs = "4.5.0"
micronaut-security = "4.9.1"
micronaut-serde = "2.10.2"
micronaut-rxjava2 = "2.5.0"
micronaut-rxjava3 = "3.5.0"
micronaut-reactor = "3.5.0"
micronaut-gradle-plugin = "4.4.2"
micronaut-groovy = "4.3.0"
<<<<<<< HEAD
micronaut-validation = "4.7.0"
micronaut-data = "4.8.5"
=======
micronaut-validation = "4.6.1"
micronaut-data = "4.9.0"
>>>>>>> f9ba1087
micronaut-test = "4.4.0"
micronaut-kotlin = "4.4.0"
micronaut-logging = "1.3.0"
micronaut-session = "4.4.0"
micronaut-grpc = "4.7.0"
micronaut-docs = "2.0.0"

[libraries]
# Managed
managed-swagger-core = { module = "io.swagger.core.v3:swagger-core", version.ref = "managed-swagger" }
managed-swagger-annotations = { module = "io.swagger.core.v3:swagger-annotations", version.ref = "managed-swagger" }
managed-swagger-models = { module = "io.swagger.core.v3:swagger-models", version.ref = "managed-swagger" }

managed-javadoc-parser = { module = "com.github.chhorz:javadoc-parser", version.ref = "managed-javadoc-parser" }
managed-html2md-converter = { module = "com.vladsch.flexmark:flexmark-html2md-converter", version.ref = "managed-html2md-converter" }
managed-jsoup = { module = "org.jsoup:jsoup", version.ref = "managed-jsoup" }
managed-parboiled = { module = "org.parboiled:parboiled-java", version.ref = "managed-parboiled" }
managed-freemarker = { module = "org.freemarker:freemarker", version.ref = "managed-freemarker" }
managed-pegdown = {module = "org.pegdown:pegdown", version.ref = "managed-pegdown"}
managed-evo-inflector = {module = "org.atteo:evo-inflector", version.ref = "managed-evo-inflector"}

# Micronaut
micronaut-core = { module = 'io.micronaut:micronaut-core-bom', version.ref = 'micronaut' }
micronaut-jaxrs = { module = "io.micronaut.jaxrs:micronaut-jaxrs-bom", version.ref = "micronaut-jaxrs" }
micronaut-logging = { module = "io.micronaut.logging:micronaut-logging-bom", version.ref = "micronaut-logging" }
micronaut-security = { module = "io.micronaut.security:micronaut-security-bom", version.ref = "micronaut-security" }
micronaut-serde = { module = "io.micronaut.serde:micronaut-serde-bom", version.ref = "micronaut-serde" }
micronaut-rxjava2 = { module = "io.micronaut.rxjava2:micronaut-rxjava2-bom", version.ref = "micronaut-rxjava2" }
micronaut-rxjava3 = { module = "io.micronaut.rxjava3:micronaut-rxjava3-bom", version.ref = "micronaut-rxjava3" }
micronaut-reactor = { module = "io.micronaut.reactor:micronaut-reactor-bom", version.ref = "micronaut-reactor" }
micronaut-groovy = { module = "io.micronaut.groovy:micronaut-groovy-bom", version.ref = "micronaut-groovy" }
micronaut-validation = { module = "io.micronaut.validation:micronaut-validation-bom", version.ref = "micronaut-validation" }
micronaut-session = { module = "io.micronaut.session:micronaut-session-bom", version.ref = "micronaut-session" }
micronaut-data = { module = "io.micronaut.data:micronaut-data-bom", version.ref = "micronaut-data" }
micronaut-test = { module = "io.micronaut.test:micronaut-test-bom", version.ref = "micronaut-test" }
micronaut-kotlin = { module = "io.micronaut.kotlin:micronaut-kotlin-bom", version.ref = "micronaut-kotlin" }
micronaut-grpc = { module = "io.micronaut.grpc:micronaut-grpc-bom", version.ref = "micronaut-grpc" }
micronaut-platform = { module = "io.micronaut.platform:micronaut-platform", version.ref = "micronaut-platform"}
micronaut-gradle-plugin = { module = "io.micronaut.gradle:micronaut-minimal-plugin", version.ref = "micronaut-gradle-plugin"}

# Other
jspecify = { module = "org.jspecify:jspecify", version.ref = "jspecify" }
spotbugs-annotations = { module = "com.github.spotbugs:spotbugs-annotations", version.ref = "spotbugs-annotations" }
jdt-annotation = { module = "org.eclipse.jdt:org.eclipse.jdt.annotation", version.ref = "jdt-annotation" }
android-annotation = { module = "androidx.annotation:annotation", version.ref = "android-annotation" }
javaparser = { module = "com.github.javaparser:javaparser-symbol-solver-core", version.ref = "javaparser" }
commons-codec = { module = "commons-codec:commons-codec", version.ref = "commons-codec" }

openapi-generator = { module = "org.openapitools:openapi-generator", version.ref = "openapi-generator" }
swagger-parser = { module = "io.swagger:swagger-parser", version.ref = "swagger-parser" }
swagger-parser-v3 = { module = "io.swagger.parser.v3:swagger-parser-v3", version.ref = "swagger-parser-v3" }<|MERGE_RESOLUTION|>--- conflicted
+++ resolved
@@ -28,13 +28,8 @@
 micronaut-reactor = "3.5.0"
 micronaut-gradle-plugin = "4.4.2"
 micronaut-groovy = "4.3.0"
-<<<<<<< HEAD
 micronaut-validation = "4.7.0"
-micronaut-data = "4.8.5"
-=======
-micronaut-validation = "4.6.1"
 micronaut-data = "4.9.0"
->>>>>>> f9ba1087
 micronaut-test = "4.4.0"
 micronaut-kotlin = "4.4.0"
 micronaut-logging = "1.3.0"
