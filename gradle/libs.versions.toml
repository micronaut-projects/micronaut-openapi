[versions]
managed-swagger = "2.2.18"
managed-javadoc-parser = "0.3.1"
managed-jsoup = "1.16.2"
managed-html2md-converter = "0.64.8"
managed-parboiled = "1.4.1"
managed-freemarker = "2.3.32"
managed-pegdown = "1.6.0"

kotlin = "1.9.20"
jspecify = "0.3.0"
jdt-annotation = "2.2.700"
android-annotation = "1.7.0"
spotbugs-annotations = "4.8.1"
openapi-generator = "7.0.1"
swagger-parser = "1.0.68"
swagger-parser-v3 = "2.1.18"
javaparser = "3.25.6"
commons-codec = "1.16.0"

micronaut = "4.1.11"
micronaut-security = "4.2.0"
micronaut-serde = "2.3.1"
micronaut-rxjava2 = "2.1.0"
micronaut-rxjava3 = "3.1.0"
micronaut-gradle-plugin = "4.1.2"
micronaut-groovy = "4.1.0"
<<<<<<< HEAD
micronaut-validation = "4.0.3"
micronaut-data = "4.1.4"
=======
micronaut-validation = "4.1.0"
micronaut-data = "4.2.0"
>>>>>>> 6e0e1ecf
micronaut-test = "4.1.0"
micronaut-kotlin = "4.1.0"
micronaut-logging = "1.1.2"
micronaut-platform = "4.1.6"

[libraries]
# Core
micronaut-core = { module = 'io.micronaut:micronaut-core-bom', version.ref = 'micronaut' }
micronaut-logging = { module = "io.micronaut.logging:micronaut-logging-bom", version.ref = "micronaut-logging" }
micronaut-security = { module = "io.micronaut.security:micronaut-security-bom", version.ref = "micronaut-security" }
micronaut-serde = { module = "io.micronaut.serde:micronaut-serde-bom", version.ref = "micronaut-serde" }
micronaut-rxjava2 = { module = "io.micronaut.rxjava2:micronaut-rxjava2-bom", version.ref = "micronaut-rxjava2" }
micronaut-rxjava3 = { module = "io.micronaut.rxjava3:micronaut-rxjava3-bom", version.ref = "micronaut-rxjava3" }
micronaut-gradle-plugin = { module = "io.micronaut.gradle:micronaut-minimal-plugin", version.ref = "micronaut-gradle-plugin"}
micronaut-groovy = { module = "io.micronaut.groovy:micronaut-groovy-bom", version.ref = "micronaut-groovy" }
micronaut-validation = { module = "io.micronaut.validation:micronaut-validation-bom", version.ref = "micronaut-validation" }
micronaut-data = { module = "io.micronaut.data:micronaut-data-bom", version.ref = "micronaut-data" }
micronaut-test = { module = "io.micronaut.test:micronaut-test-bom", version.ref = "micronaut-test" }
micronaut-kotlin = { module = "io.micronaut.kotlin:micronaut-kotlin-bom", version.ref = "micronaut-kotlin" }
micronaut-platform = { module = "io.micronaut.platform:micronaut-platform", version.ref = "micronaut-platform"}

managed-swagger-core = { module = "io.swagger.core.v3:swagger-core", version.ref = "managed-swagger" }
managed-swagger-annotations = { module = "io.swagger.core.v3:swagger-annotations", version.ref = "managed-swagger" }
managed-swagger-models = { module = "io.swagger.core.v3:swagger-models", version.ref = "managed-swagger" }

managed-javadoc-parser = { module = "com.github.chhorz:javadoc-parser", version.ref = "managed-javadoc-parser" }
managed-html2md-converter = { module = "com.vladsch.flexmark:flexmark-html2md-converter", version.ref = "managed-html2md-converter" }
managed-jsoup = { module = "org.jsoup:jsoup", version.ref = "managed-jsoup" }
managed-parboiled = { module = "org.parboiled:parboiled-java", version.ref = "managed-parboiled" }
managed-freemarker = { module = "org.freemarker:freemarker", version.ref = "managed-freemarker" }
managed-pegdown = {module = "org.pegdown:pegdown", version.ref = "managed-pegdown"}

# Versions from BOM
junit-jupiter-engine = { module = "org.junit.jupiter:junit-jupiter-engine" }
junit-jupiter-params = { module = "org.junit.jupiter:junit-jupiter-params" }
jackson-datatype-jsr310 = { module = "com.fasterxml.jackson.datatype:jackson-datatype-jsr310" }
jackson-dataformat-yaml = { module = "com.fasterxml.jackson.dataformat:jackson-dataformat-yaml" }
kotlinx-coroutines-reactor = { module = "org.jetbrains.kotlinx:kotlinx-coroutines-reactor" }

kotlin-stdlib-jdk8 = { module = "org.jetbrains.kotlin:kotlin-stdlib-jdk8", version.ref = "kotlin" }
kotlin-reflect = { module = "org.jetbrains.kotlin:kotlin-reflect", version.ref = "kotlin" }
jspecify = { module = "org.jspecify:jspecify", version.ref = "jspecify" }
spotbugs-annotations = { module = "com.github.spotbugs:spotbugs-annotations", version.ref = "spotbugs-annotations" }
jdt-annotation = { module = "org.eclipse.jdt:org.eclipse.jdt.annotation", version.ref = "jdt-annotation" }
android-annotation = { module = "androidx.annotation:annotation", version.ref = "android-annotation" }
javaparser = { module = "com.github.javaparser:javaparser-symbol-solver-core", version.ref = "javaparser" }
commons-codec = { module = "commons-codec:commons-codec", version.ref = "commons-codec" }

openapi-generator = { module = "org.openapitools:openapi-generator", version.ref = "openapi-generator" }
swagger-parser = { module = "io.swagger:swagger-parser", version.ref = "swagger-parser" }
swagger-parser-v3 = { module = "io.swagger.parser.v3:swagger-parser-v3", version.ref = "swagger-parser-v3" }

[plugins]
kotlin-jvm = { id = "org.jetbrains.kotlin.jvm", version.ref = "kotlin" }
kotlin-kapt = { id = "org.jetbrains.kotlin.kapt", version.ref = "kotlin" }
kotlin-allopen = { id = "org.jetbrains.kotlin.plugin.allopen", version.ref = "kotlin" }<|MERGE_RESOLUTION|>--- conflicted
+++ resolved
@@ -25,13 +25,8 @@
 micronaut-rxjava3 = "3.1.0"
 micronaut-gradle-plugin = "4.1.2"
 micronaut-groovy = "4.1.0"
-<<<<<<< HEAD
-micronaut-validation = "4.0.3"
-micronaut-data = "4.1.4"
-=======
 micronaut-validation = "4.1.0"
 micronaut-data = "4.2.0"
->>>>>>> 6e0e1ecf
 micronaut-test = "4.1.0"
 micronaut-kotlin = "4.1.0"
 micronaut-logging = "1.1.2"
