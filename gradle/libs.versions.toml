[versions]
<<<<<<< HEAD
managed-swagger = "2.2.10"
=======
managed-swagger = "2.2.11"
# Required to keep catalog compatibility with 3.4.x.  Can be removed for 4.0.0
managed-swagger-compat = "2.2.11"
>>>>>>> ea06e905
managed-javadoc-parser = "0.3.1"
managed-jsoup = "1.16.1"
managed-html2md-converter = "0.64.8"

<<<<<<< HEAD
assertj = "3.24.2"
=======
# Versions beyond 0.62.2 require Java 11
managed-html2md-converter = "0.62.2"

>>>>>>> ea06e905
kotlin = "1.8.22"
kotlin-coroutines = "1.7.1"
jspecify = "0.3.0"
jdt-annotation = "2.2.700"
android-annotation = "1.6.0"
spotbugs-annotations = "4.7.3"
openapi-generator = "6.6.0"
junit5 = "5.9.3"
swagger-parser = "1.0.66"
swagger-parser-v3 = "2.1.14"
javaparser = "3.25.3"

micronaut = "4.0.0-RC1"
micronaut-security = "4.0.0-M6"
micronaut-serde = "2.0.0-M12"
micronaut-rxjava2 = "2.0.0-M5"
micronaut-rxjava3 = "3.0.0-M3"
micronaut-gradle-plugin = "4.0.0-M4"
micronaut-groovy = "4.0.0-M4"
micronaut-validation = "4.0.0-M9"
micronaut-data = "4.0.0-M9"
micronaut-test = "4.0.0-M8"
micronaut-kotlin = "4.0.0-M5"
micronaut-platform = "4.0.0-M4"

micronaut-logging = "1.0.0-M4"
[libraries]
# Core
micronaut-core = { module = 'io.micronaut:micronaut-core-bom', version.ref = 'micronaut' }

micronaut-logging = { module = "io.micronaut.logging:micronaut-logging-bom", version.ref = "micronaut-logging" }

micronaut-security = { module = "io.micronaut.security:micronaut-security-bom", version.ref = "micronaut-security" }
micronaut-serde = { module = "io.micronaut.serde:micronaut-serde-bom", version.ref = "micronaut-serde" }
micronaut-rxjava2 = { module = "io.micronaut.rxjava2:micronaut-rxjava2-bom", version.ref = "micronaut-rxjava2" }
micronaut-rxjava3 = { module = "io.micronaut.rxjava3:micronaut-rxjava3-bom", version.ref = "micronaut-rxjava3" }
micronaut-gradle-plugin = { module = "io.micronaut.gradle:micronaut-minimal-plugin", version.ref = "micronaut-gradle-plugin"}
micronaut-groovy = { module = "io.micronaut.groovy:micronaut-groovy-bom", version.ref = "micronaut-groovy" }
micronaut-validation = { module = "io.micronaut.validation:micronaut-validation-bom", version.ref = "micronaut-validation" }
micronaut-data = { module = "io.micronaut.data:micronaut-data-bom", version.ref = "micronaut-data" }
micronaut-test = { module = "io.micronaut.test:micronaut-test-bom", version.ref = "micronaut-test" }
micronaut-kotlin = { module = "io.micronaut.kotlin:micronaut-kotlin-bom", version.ref = "micronaut-kotlin" }
micronaut-platform = { module = "io.micronaut.platform:micronaut-platform", version.ref = "micronaut-platform"}

managed-swagger-core = { module = "io.swagger.core.v3:swagger-core", version.ref = "managed-swagger" }
managed-swagger-annotations = { module = "io.swagger.core.v3:swagger-annotations", version.ref = "managed-swagger" }
managed-swagger-models = { module = "io.swagger.core.v3:swagger-models", version.ref = "managed-swagger" }

managed-javadoc-parser = { module = "com.github.chhorz:javadoc-parser", version.ref = "managed-javadoc-parser" }
managed-html2md-converter = { module = "com.vladsch.flexmark:flexmark-html2md-converter", version.ref = "managed-html2md-converter" }
managed-jsoup = { module = "org.jsoup:jsoup", version.ref = "managed-jsoup" }

# Versions from BOM
junit-jupiter-engine = { module = "org.junit.jupiter:junit-jupiter-engine" }
jackson-datatype-jsr310 = { module = "com.fasterxml.jackson.datatype:jackson-datatype-jsr310" }
jackson-dataformat-yaml = { module = "com.fasterxml.jackson.dataformat:jackson-dataformat-yaml" }
spotbugs-annotations = { module = "com.github.spotbugs:spotbugs-annotations", version.ref = "spotbugs-annotations" }
jspecify = { module = "org.jspecify:jspecify", version.ref = "jspecify" }
jdt-annotation = { module = "org.eclipse.jdt:org.eclipse.jdt.annotation", version.ref = "jdt-annotation" }
android-annotation = { module = "androidx.annotation:annotation", version.ref = "android-annotation" }

assertj = { module = "org.assertj:assertj-core", version.ref = "assertj" }
javaparser = { module = "com.github.javaparser:javaparser-symbol-solver-core", version.ref = "javaparser" }
junit5-api = { module = "org.junit.jupiter:junit-jupiter-api", version.ref = "junit5" }
junit5-engine = { module = "org.junit.jupiter:junit-jupiter-engine", version.ref = "junit5" }

kotlin-stdlib-jdk8 = { module = "org.jetbrains.kotlin:kotlin-stdlib-jdk8", version.ref = "kotlin" }
kotlin-reflect = { module = "org.jetbrains.kotlin:kotlin-reflect", version.ref = "kotlin" }
kotlinx-coroutines-reactive = { module = "org.jetbrains.kotlinx:kotlinx-coroutines-reactive", version.ref = "kotlin-coroutines" }
kotlinx-coroutines-reactor = { module = "org.jetbrains.kotlinx:kotlinx-coroutines-reactor", version.ref = "kotlin-coroutines" }

openapi-generator = { module = "org.openapitools:openapi-generator", version.ref = "openapi-generator" }
swagger-parser = { module = "io.swagger:swagger-parser", version.ref = "swagger-parser" }
swagger-parser-v3 = { module = "io.swagger.parser.v3:swagger-parser-v3", version.ref = "swagger-parser-v3" }

[plugins]
kotlin-jvm = { id = "org.jetbrains.kotlin.jvm", version.ref = "kotlin" }
kotlin-kapt = { id = "org.jetbrains.kotlin.kapt", version.ref = "kotlin" }
kotlin-allopen = { id = "org.jetbrains.kotlin.plugin.allopen", version.ref = "kotlin" }<|MERGE_RESOLUTION|>--- conflicted
+++ resolved
@@ -1,22 +1,10 @@
 [versions]
-<<<<<<< HEAD
-managed-swagger = "2.2.10"
-=======
 managed-swagger = "2.2.11"
-# Required to keep catalog compatibility with 3.4.x.  Can be removed for 4.0.0
-managed-swagger-compat = "2.2.11"
->>>>>>> ea06e905
 managed-javadoc-parser = "0.3.1"
 managed-jsoup = "1.16.1"
 managed-html2md-converter = "0.64.8"
 
-<<<<<<< HEAD
 assertj = "3.24.2"
-=======
-# Versions beyond 0.62.2 require Java 11
-managed-html2md-converter = "0.62.2"
-
->>>>>>> ea06e905
 kotlin = "1.8.22"
 kotlin-coroutines = "1.7.1"
 jspecify = "0.3.0"
