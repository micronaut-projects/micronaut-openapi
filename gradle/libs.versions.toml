[versions]
managed-swagger = "2.2.22"
managed-javadoc-parser = "0.3.1"
managed-jsoup = "1.18.1"
managed-html2md-converter = "0.64.8"
managed-parboiled = "1.4.1"
managed-freemarker = "2.3.33"
managed-pegdown = "1.6.0"
managed-evo-inflector = "1.3"

jspecify = "1.0.0"
jdt-annotation = "2.3.0"
android-annotation = "1.8.1"
spotbugs-annotations = "4.8.6"
openapi-generator = "7.7.0"
swagger-parser = "1.0.71"
swagger-parser-v3 = "2.1.22"
javaparser = "3.26.1"
commons-codec = "1.17.1"

micronaut = "4.5.4"
micronaut-platform = "4.5.1"
micronaut-jaxrs = "4.5.0"
micronaut-security = "4.9.1"
micronaut-serde = "2.10.2"
micronaut-rxjava2 = "2.4.0"
micronaut-rxjava3 = "3.4.0"
micronaut-reactor = "3.4.1"
micronaut-gradle-plugin = "4.4.2"
micronaut-groovy = "4.3.0"
micronaut-validation = "4.6.1"
<<<<<<< HEAD
micronaut-data = "4.8.4"
micronaut-test = "4.3.0"
=======
micronaut-data = "4.8.3"
micronaut-test = "4.4.0"
>>>>>>> 0ed2c563
micronaut-kotlin = "4.3.0"
micronaut-logging = "1.3.0"
micronaut-session = "4.3.0"
micronaut-grpc = "4.5.0"
micronaut-docs = "2.0.0"

[libraries]
# Managed
managed-swagger-core = { module = "io.swagger.core.v3:swagger-core", version.ref = "managed-swagger" }
managed-swagger-annotations = { module = "io.swagger.core.v3:swagger-annotations", version.ref = "managed-swagger" }
managed-swagger-models = { module = "io.swagger.core.v3:swagger-models", version.ref = "managed-swagger" }

managed-javadoc-parser = { module = "com.github.chhorz:javadoc-parser", version.ref = "managed-javadoc-parser" }
managed-html2md-converter = { module = "com.vladsch.flexmark:flexmark-html2md-converter", version.ref = "managed-html2md-converter" }
managed-jsoup = { module = "org.jsoup:jsoup", version.ref = "managed-jsoup" }
managed-parboiled = { module = "org.parboiled:parboiled-java", version.ref = "managed-parboiled" }
managed-freemarker = { module = "org.freemarker:freemarker", version.ref = "managed-freemarker" }
managed-pegdown = {module = "org.pegdown:pegdown", version.ref = "managed-pegdown"}
managed-evo-inflector = {module = "org.atteo:evo-inflector", version.ref = "managed-evo-inflector"}

# Micronaut
micronaut-core = { module = 'io.micronaut:micronaut-core-bom', version.ref = 'micronaut' }
micronaut-jaxrs = { module = "io.micronaut.jaxrs:micronaut-jaxrs-bom", version.ref = "micronaut-jaxrs" }
micronaut-logging = { module = "io.micronaut.logging:micronaut-logging-bom", version.ref = "micronaut-logging" }
micronaut-security = { module = "io.micronaut.security:micronaut-security-bom", version.ref = "micronaut-security" }
micronaut-serde = { module = "io.micronaut.serde:micronaut-serde-bom", version.ref = "micronaut-serde" }
micronaut-rxjava2 = { module = "io.micronaut.rxjava2:micronaut-rxjava2-bom", version.ref = "micronaut-rxjava2" }
micronaut-rxjava3 = { module = "io.micronaut.rxjava3:micronaut-rxjava3-bom", version.ref = "micronaut-rxjava3" }
micronaut-reactor = { module = "io.micronaut.reactor:micronaut-reactor-bom", version.ref = "micronaut-reactor" }
micronaut-groovy = { module = "io.micronaut.groovy:micronaut-groovy-bom", version.ref = "micronaut-groovy" }
micronaut-validation = { module = "io.micronaut.validation:micronaut-validation-bom", version.ref = "micronaut-validation" }
micronaut-session = { module = "io.micronaut.session:micronaut-session-bom", version.ref = "micronaut-session" }
micronaut-data = { module = "io.micronaut.data:micronaut-data-bom", version.ref = "micronaut-data" }
micronaut-test = { module = "io.micronaut.test:micronaut-test-bom", version.ref = "micronaut-test" }
micronaut-kotlin = { module = "io.micronaut.kotlin:micronaut-kotlin-bom", version.ref = "micronaut-kotlin" }
micronaut-grpc = { module = "io.micronaut.grpc:micronaut-grpc-bom", version.ref = "micronaut-grpc" }
micronaut-platform = { module = "io.micronaut.platform:micronaut-platform", version.ref = "micronaut-platform"}
micronaut-gradle-plugin = { module = "io.micronaut.gradle:micronaut-minimal-plugin", version.ref = "micronaut-gradle-plugin"}

# Other
jspecify = { module = "org.jspecify:jspecify", version.ref = "jspecify" }
spotbugs-annotations = { module = "com.github.spotbugs:spotbugs-annotations", version.ref = "spotbugs-annotations" }
jdt-annotation = { module = "org.eclipse.jdt:org.eclipse.jdt.annotation", version.ref = "jdt-annotation" }
android-annotation = { module = "androidx.annotation:annotation", version.ref = "android-annotation" }
javaparser = { module = "com.github.javaparser:javaparser-symbol-solver-core", version.ref = "javaparser" }
commons-codec = { module = "commons-codec:commons-codec", version.ref = "commons-codec" }

openapi-generator = { module = "org.openapitools:openapi-generator", version.ref = "openapi-generator" }
swagger-parser = { module = "io.swagger:swagger-parser", version.ref = "swagger-parser" }
swagger-parser-v3 = { module = "io.swagger.parser.v3:swagger-parser-v3", version.ref = "swagger-parser-v3" }<|MERGE_RESOLUTION|>--- conflicted
+++ resolved
@@ -29,13 +29,8 @@
 micronaut-gradle-plugin = "4.4.2"
 micronaut-groovy = "4.3.0"
 micronaut-validation = "4.6.1"
-<<<<<<< HEAD
 micronaut-data = "4.8.4"
-micronaut-test = "4.3.0"
-=======
-micronaut-data = "4.8.3"
 micronaut-test = "4.4.0"
->>>>>>> 0ed2c563
 micronaut-kotlin = "4.3.0"
 micronaut-logging = "1.3.0"
 micronaut-session = "4.3.0"
