--- conflicted
+++ resolved
@@ -19,13 +19,8 @@
 commons-codec = "1.16.0"
 
 micronaut = "4.1.11"
-<<<<<<< HEAD
-micronaut-security = "4.1.0"
-micronaut-serde = "2.2.6"
-=======
 micronaut-security = "4.2.0"
 micronaut-serde = "2.3.2"
->>>>>>> 607289c3
 micronaut-rxjava2 = "2.1.0"
 micronaut-rxjava3 = "3.1.0"
 micronaut-gradle-plugin = "4.1.2"
