[versions]
managed-swagger = "2.2.21"
managed-javadoc-parser = "0.3.1"
managed-jsoup = "1.17.2"
managed-html2md-converter = "0.64.8"
managed-parboiled = "1.4.1"
managed-freemarker = "2.3.32"
managed-pegdown = "1.6.0"
managed-evo-inflector = "1.3"

groovy = "4.0.20"
kotlin = "1.9.23"
ksp = "1.9.23-1.0.20"
jspecify = "0.3.0"
jdt-annotation = "2.3.0"
android-annotation = "1.7.1"
spotbugs-annotations = "4.8.4"
openapi-generator = "7.4.0"
swagger-parser = "1.0.70"
<<<<<<< HEAD
swagger-parser-v3 = "2.1.22"
javaparser = "3.25.9"
=======
swagger-parser-v3 = "2.1.21"
javaparser = "3.25.10"
>>>>>>> 8a598689
commons-codec = "1.16.1"

micronaut = "4.4.1"
micronaut-platform = "4.3.7"
micronaut-jaxrs = "4.4.0"
micronaut-security = "4.7.0"
micronaut-serde = "2.9.0"
micronaut-rxjava2 = "2.3.0"
micronaut-rxjava3 = "3.3.0"
micronaut-reactor = "3.3.0"
micronaut-gradle-plugin = "4.3.6"
micronaut-groovy = "4.3.0"
micronaut-validation = "4.5.0"
micronaut-data = "4.6.2"
micronaut-test = "4.3.0"
micronaut-kotlin = "4.3.0"
micronaut-logging = "1.3.0"
micronaut-session = "4.3.0"
micronaut-docs = "2.0.0"

[libraries]
# Core
micronaut-core = { module = 'io.micronaut:micronaut-core-bom', version.ref = 'micronaut' }
micronaut-jaxrs = { module = "io.micronaut.jaxrs:micronaut-jaxrs-bom", version.ref = "micronaut-jaxrs" }
micronaut-logging = { module = "io.micronaut.logging:micronaut-logging-bom", version.ref = "micronaut-logging" }
micronaut-security = { module = "io.micronaut.security:micronaut-security-bom", version.ref = "micronaut-security" }
micronaut-serde = { module = "io.micronaut.serde:micronaut-serde-bom", version.ref = "micronaut-serde" }
micronaut-rxjava2 = { module = "io.micronaut.rxjava2:micronaut-rxjava2-bom", version.ref = "micronaut-rxjava2" }
micronaut-rxjava3 = { module = "io.micronaut.rxjava3:micronaut-rxjava3-bom", version.ref = "micronaut-rxjava3" }
micronaut-reactor = { module = "io.micronaut.reactor:micronaut-reactor-bom", version.ref = "micronaut-reactor" }
micronaut-gradle-plugin = { module = "io.micronaut.gradle:micronaut-minimal-plugin", version.ref = "micronaut-gradle-plugin"}
micronaut-groovy = { module = "io.micronaut.groovy:micronaut-groovy-bom", version.ref = "micronaut-groovy" }
micronaut-validation = { module = "io.micronaut.validation:micronaut-validation-bom", version.ref = "micronaut-validation" }
micronaut-session = { module = "io.micronaut.session:micronaut-session-bom", version.ref = "micronaut-session" }
micronaut-data = { module = "io.micronaut.data:micronaut-data-bom", version.ref = "micronaut-data" }
micronaut-test = { module = "io.micronaut.test:micronaut-test-bom", version.ref = "micronaut-test" }
micronaut-kotlin = { module = "io.micronaut.kotlin:micronaut-kotlin-bom", version.ref = "micronaut-kotlin" }
micronaut-platform = { module = "io.micronaut.platform:micronaut-platform", version.ref = "micronaut-platform"}

managed-swagger-core = { module = "io.swagger.core.v3:swagger-core", version.ref = "managed-swagger" }
managed-swagger-annotations = { module = "io.swagger.core.v3:swagger-annotations", version.ref = "managed-swagger" }
managed-swagger-models = { module = "io.swagger.core.v3:swagger-models", version.ref = "managed-swagger" }

managed-javadoc-parser = { module = "com.github.chhorz:javadoc-parser", version.ref = "managed-javadoc-parser" }
managed-html2md-converter = { module = "com.vladsch.flexmark:flexmark-html2md-converter", version.ref = "managed-html2md-converter" }
managed-jsoup = { module = "org.jsoup:jsoup", version.ref = "managed-jsoup" }
managed-parboiled = { module = "org.parboiled:parboiled-java", version.ref = "managed-parboiled" }
managed-freemarker = { module = "org.freemarker:freemarker", version.ref = "managed-freemarker" }
managed-pegdown = {module = "org.pegdown:pegdown", version.ref = "managed-pegdown"}
managed-evo-inflector = {module = "org.atteo:evo-inflector", version.ref = "managed-evo-inflector"}

# Versions from BOM
junit-jupiter-engine = { module = "org.junit.jupiter:junit-jupiter-engine" }
junit-jupiter-params = { module = "org.junit.jupiter:junit-jupiter-params" }
jackson-datatype-jsr310 = { module = "com.fasterxml.jackson.datatype:jackson-datatype-jsr310" }
jackson-dataformat-yaml = { module = "com.fasterxml.jackson.dataformat:jackson-dataformat-yaml" }
kotlinx-coroutines-reactor = { module = "org.jetbrains.kotlinx:kotlinx-coroutines-reactor" }

kotlin-stdlib-jdk8 = { module = "org.jetbrains.kotlin:kotlin-stdlib-jdk8", version.ref = "kotlin" }
kotlin-reflect = { module = "org.jetbrains.kotlin:kotlin-reflect", version.ref = "kotlin" }
jspecify = { module = "org.jspecify:jspecify", version.ref = "jspecify" }
spotbugs-annotations = { module = "com.github.spotbugs:spotbugs-annotations", version.ref = "spotbugs-annotations" }
jdt-annotation = { module = "org.eclipse.jdt:org.eclipse.jdt.annotation", version.ref = "jdt-annotation" }
android-annotation = { module = "androidx.annotation:annotation", version.ref = "android-annotation" }
javaparser = { module = "com.github.javaparser:javaparser-symbol-solver-core", version.ref = "javaparser" }
commons-codec = { module = "commons-codec:commons-codec", version.ref = "commons-codec" }

openapi-generator = { module = "org.openapitools:openapi-generator", version.ref = "openapi-generator" }
swagger-parser = { module = "io.swagger:swagger-parser", version.ref = "swagger-parser" }
swagger-parser-v3 = { module = "io.swagger.parser.v3:swagger-parser-v3", version.ref = "swagger-parser-v3" }

[plugins]
kotlin-jvm = { id = "org.jetbrains.kotlin.jvm", version.ref = "kotlin" }
kotlin-ksp = { id = "com.google.devtools.ksp", version.ref = "ksp" }
kotlin-kapt = { id = "org.jetbrains.kotlin.kapt", version.ref = "kotlin" }
kotlin-allopen = { id = "org.jetbrains.kotlin.plugin.allopen", version.ref = "kotlin" }<|MERGE_RESOLUTION|>--- conflicted
+++ resolved
@@ -17,13 +17,8 @@
 spotbugs-annotations = "4.8.4"
 openapi-generator = "7.4.0"
 swagger-parser = "1.0.70"
-<<<<<<< HEAD
 swagger-parser-v3 = "2.1.22"
-javaparser = "3.25.9"
-=======
-swagger-parser-v3 = "2.1.21"
 javaparser = "3.25.10"
->>>>>>> 8a598689
 commons-codec = "1.16.1"
 
 micronaut = "4.4.1"
