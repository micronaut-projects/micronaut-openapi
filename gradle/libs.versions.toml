[versions]
managed-swagger = "2.2.21"
managed-javadoc-parser = "0.3.1"
managed-jsoup = "1.17.2"
managed-html2md-converter = "0.64.8"
managed-parboiled = "1.4.1"
managed-freemarker = "2.3.32"
managed-pegdown = "1.6.0"
managed-evo-inflector = "1.3"

groovy = "4.0.20"
kotlin = "1.9.23"
ksp = "1.9.23-1.0.20"
jspecify = "0.3.0"
jdt-annotation = "2.3.0"
android-annotation = "1.7.1"
spotbugs-annotations = "4.8.4"
openapi-generator = "7.4.0"
swagger-parser = "1.0.70"
swagger-parser-v3 = "2.1.21"
javaparser = "3.25.10"
commons-codec = "1.16.1"

micronaut = "4.4.1"
micronaut-platform = "4.3.7"
micronaut-jaxrs = "4.4.0"
micronaut-security = "4.6.9"
micronaut-serde = "2.9.0"
micronaut-rxjava2 = "2.3.0"
micronaut-rxjava3 = "3.3.0"
micronaut-reactor = "3.3.0"
<<<<<<< HEAD
micronaut-gradle-plugin = "4.3.5"
micronaut-groovy = "4.3.0"
=======
micronaut-gradle-plugin = "4.3.6"
micronaut-groovy = "4.2.0"
>>>>>>> af1574fd
micronaut-validation = "4.5.0"
micronaut-data = "4.6.2"
micronaut-test = "4.3.0"
micronaut-kotlin = "4.3.0"
micronaut-logging = "1.3.0"
micronaut-session = "4.3.0"
micronaut-docs = "2.0.0"

[libraries]
# Core
micronaut-core = { module = 'io.micronaut:micronaut-core-bom', version.ref = 'micronaut' }
micronaut-jaxrs = { module = "io.micronaut.jaxrs:micronaut-jaxrs-bom", version.ref = "micronaut-jaxrs" }
micronaut-logging = { module = "io.micronaut.logging:micronaut-logging-bom", version.ref = "micronaut-logging" }
micronaut-security = { module = "io.micronaut.security:micronaut-security-bom", version.ref = "micronaut-security" }
micronaut-serde = { module = "io.micronaut.serde:micronaut-serde-bom", version.ref = "micronaut-serde" }
micronaut-rxjava2 = { module = "io.micronaut.rxjava2:micronaut-rxjava2-bom", version.ref = "micronaut-rxjava2" }
micronaut-rxjava3 = { module = "io.micronaut.rxjava3:micronaut-rxjava3-bom", version.ref = "micronaut-rxjava3" }
micronaut-reactor = { module = "io.micronaut.reactor:micronaut-reactor-bom", version.ref = "micronaut-reactor" }
micronaut-gradle-plugin = { module = "io.micronaut.gradle:micronaut-minimal-plugin", version.ref = "micronaut-gradle-plugin"}
micronaut-groovy = { module = "io.micronaut.groovy:micronaut-groovy-bom", version.ref = "micronaut-groovy" }
micronaut-validation = { module = "io.micronaut.validation:micronaut-validation-bom", version.ref = "micronaut-validation" }
micronaut-session = { module = "io.micronaut.session:micronaut-session-bom", version.ref = "micronaut-session" }
micronaut-data = { module = "io.micronaut.data:micronaut-data-bom", version.ref = "micronaut-data" }
micronaut-test = { module = "io.micronaut.test:micronaut-test-bom", version.ref = "micronaut-test" }
micronaut-kotlin = { module = "io.micronaut.kotlin:micronaut-kotlin-bom", version.ref = "micronaut-kotlin" }
micronaut-platform = { module = "io.micronaut.platform:micronaut-platform", version.ref = "micronaut-platform"}

managed-swagger-core = { module = "io.swagger.core.v3:swagger-core", version.ref = "managed-swagger" }
managed-swagger-annotations = { module = "io.swagger.core.v3:swagger-annotations", version.ref = "managed-swagger" }
managed-swagger-models = { module = "io.swagger.core.v3:swagger-models", version.ref = "managed-swagger" }

managed-javadoc-parser = { module = "com.github.chhorz:javadoc-parser", version.ref = "managed-javadoc-parser" }
managed-html2md-converter = { module = "com.vladsch.flexmark:flexmark-html2md-converter", version.ref = "managed-html2md-converter" }
managed-jsoup = { module = "org.jsoup:jsoup", version.ref = "managed-jsoup" }
managed-parboiled = { module = "org.parboiled:parboiled-java", version.ref = "managed-parboiled" }
managed-freemarker = { module = "org.freemarker:freemarker", version.ref = "managed-freemarker" }
managed-pegdown = {module = "org.pegdown:pegdown", version.ref = "managed-pegdown"}
managed-evo-inflector = {module = "org.atteo:evo-inflector", version.ref = "managed-evo-inflector"}

# Versions from BOM
junit-jupiter-engine = { module = "org.junit.jupiter:junit-jupiter-engine" }
junit-jupiter-params = { module = "org.junit.jupiter:junit-jupiter-params" }
jackson-datatype-jsr310 = { module = "com.fasterxml.jackson.datatype:jackson-datatype-jsr310" }
jackson-dataformat-yaml = { module = "com.fasterxml.jackson.dataformat:jackson-dataformat-yaml" }
kotlinx-coroutines-reactor = { module = "org.jetbrains.kotlinx:kotlinx-coroutines-reactor" }

kotlin-stdlib-jdk8 = { module = "org.jetbrains.kotlin:kotlin-stdlib-jdk8", version.ref = "kotlin" }
kotlin-reflect = { module = "org.jetbrains.kotlin:kotlin-reflect", version.ref = "kotlin" }
jspecify = { module = "org.jspecify:jspecify", version.ref = "jspecify" }
spotbugs-annotations = { module = "com.github.spotbugs:spotbugs-annotations", version.ref = "spotbugs-annotations" }
jdt-annotation = { module = "org.eclipse.jdt:org.eclipse.jdt.annotation", version.ref = "jdt-annotation" }
android-annotation = { module = "androidx.annotation:annotation", version.ref = "android-annotation" }
javaparser = { module = "com.github.javaparser:javaparser-symbol-solver-core", version.ref = "javaparser" }
commons-codec = { module = "commons-codec:commons-codec", version.ref = "commons-codec" }

openapi-generator = { module = "org.openapitools:openapi-generator", version.ref = "openapi-generator" }
swagger-parser = { module = "io.swagger:swagger-parser", version.ref = "swagger-parser" }
swagger-parser-v3 = { module = "io.swagger.parser.v3:swagger-parser-v3", version.ref = "swagger-parser-v3" }

[plugins]
kotlin-jvm = { id = "org.jetbrains.kotlin.jvm", version.ref = "kotlin" }
kotlin-ksp = { id = "com.google.devtools.ksp", version.ref = "ksp" }
kotlin-kapt = { id = "org.jetbrains.kotlin.kapt", version.ref = "kotlin" }
kotlin-allopen = { id = "org.jetbrains.kotlin.plugin.allopen", version.ref = "kotlin" }<|MERGE_RESOLUTION|>--- conflicted
+++ resolved
@@ -29,13 +29,8 @@
 micronaut-rxjava2 = "2.3.0"
 micronaut-rxjava3 = "3.3.0"
 micronaut-reactor = "3.3.0"
-<<<<<<< HEAD
-micronaut-gradle-plugin = "4.3.5"
+micronaut-gradle-plugin = "4.3.6"
 micronaut-groovy = "4.3.0"
-=======
-micronaut-gradle-plugin = "4.3.6"
-micronaut-groovy = "4.2.0"
->>>>>>> af1574fd
 micronaut-validation = "4.5.0"
 micronaut-data = "4.6.2"
 micronaut-test = "4.3.0"
