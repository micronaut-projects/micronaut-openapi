[versions]
managed-swagger = "2.2.18"
managed-javadoc-parser = "0.3.1"
managed-jsoup = "1.16.2"
managed-html2md-converter = "0.64.8"
managed-parboiled = "1.4.1"
managed-freemarker = "2.3.32"
managed-pegdown = "1.6.0"

kotlin = "1.9.20"
jspecify = "0.3.0"
jdt-annotation = "2.2.700"
android-annotation = "1.7.0"
spotbugs-annotations = "4.8.1"
openapi-generator = "7.0.1"
swagger-parser = "1.0.68"
swagger-parser-v3 = "2.1.18"
javaparser = "3.25.6"
commons-codec = "1.16.0"

micronaut = "4.1.11"
micronaut-security = "4.2.0"
micronaut-serde = "2.3.2"
micronaut-rxjava2 = "2.1.0"
micronaut-rxjava3 = "3.1.0"
micronaut-gradle-plugin = "4.1.2"
micronaut-groovy = "4.1.0"
micronaut-validation = "4.1.0"
micronaut-data = "4.2.0"
micronaut-test = "4.1.0"
micronaut-kotlin = "4.1.0"
<<<<<<< HEAD
micronaut-platform = "4.1.5"
=======
>>>>>>> 607289c3
micronaut-logging = "1.1.2"
micronaut-platform = "4.1.6"

[libraries]
# Core
micronaut-core = { module = 'io.micronaut:micronaut-core-bom', version.ref = 'micronaut' }
micronaut-logging = { module = "io.micronaut.logging:micronaut-logging-bom", version.ref = "micronaut-logging" }
micronaut-security = { module = "io.micronaut.security:micronaut-security-bom", version.ref = "micronaut-security" }
micronaut-serde = { module = "io.micronaut.serde:micronaut-serde-bom", version.ref = "micronaut-serde" }
micronaut-rxjava2 = { module = "io.micronaut.rxjava2:micronaut-rxjava2-bom", version.ref = "micronaut-rxjava2" }
micronaut-rxjava3 = { module = "io.micronaut.rxjava3:micronaut-rxjava3-bom", version.ref = "micronaut-rxjava3" }
micronaut-gradle-plugin = { module = "io.micronaut.gradle:micronaut-minimal-plugin", version.ref = "micronaut-gradle-plugin"}
micronaut-groovy = { module = "io.micronaut.groovy:micronaut-groovy-bom", version.ref = "micronaut-groovy" }
micronaut-validation = { module = "io.micronaut.validation:micronaut-validation-bom", version.ref = "micronaut-validation" }
micronaut-data = { module = "io.micronaut.data:micronaut-data-bom", version.ref = "micronaut-data" }
micronaut-test = { module = "io.micronaut.test:micronaut-test-bom", version.ref = "micronaut-test" }
micronaut-kotlin = { module = "io.micronaut.kotlin:micronaut-kotlin-bom", version.ref = "micronaut-kotlin" }
micronaut-platform = { module = "io.micronaut.platform:micronaut-platform", version.ref = "micronaut-platform"}

managed-swagger-core = { module = "io.swagger.core.v3:swagger-core", version.ref = "managed-swagger" }
managed-swagger-annotations = { module = "io.swagger.core.v3:swagger-annotations", version.ref = "managed-swagger" }
managed-swagger-models = { module = "io.swagger.core.v3:swagger-models", version.ref = "managed-swagger" }

managed-javadoc-parser = { module = "com.github.chhorz:javadoc-parser", version.ref = "managed-javadoc-parser" }
managed-html2md-converter = { module = "com.vladsch.flexmark:flexmark-html2md-converter", version.ref = "managed-html2md-converter" }
managed-jsoup = { module = "org.jsoup:jsoup", version.ref = "managed-jsoup" }
managed-parboiled = { module = "org.parboiled:parboiled-java", version.ref = "managed-parboiled" }
managed-freemarker = { module = "org.freemarker:freemarker", version.ref = "managed-freemarker" }
managed-pegdown = {module = "org.pegdown:pegdown", version.ref = "managed-pegdown"}

# Versions from BOM
junit-jupiter-engine = { module = "org.junit.jupiter:junit-jupiter-engine" }
junit-jupiter-params = { module = "org.junit.jupiter:junit-jupiter-params" }
jackson-datatype-jsr310 = { module = "com.fasterxml.jackson.datatype:jackson-datatype-jsr310" }
jackson-dataformat-yaml = { module = "com.fasterxml.jackson.dataformat:jackson-dataformat-yaml" }
kotlinx-coroutines-reactor = { module = "org.jetbrains.kotlinx:kotlinx-coroutines-reactor" }

kotlin-stdlib-jdk8 = { module = "org.jetbrains.kotlin:kotlin-stdlib-jdk8", version.ref = "kotlin" }
kotlin-reflect = { module = "org.jetbrains.kotlin:kotlin-reflect", version.ref = "kotlin" }
jspecify = { module = "org.jspecify:jspecify", version.ref = "jspecify" }
spotbugs-annotations = { module = "com.github.spotbugs:spotbugs-annotations", version.ref = "spotbugs-annotations" }
jdt-annotation = { module = "org.eclipse.jdt:org.eclipse.jdt.annotation", version.ref = "jdt-annotation" }
android-annotation = { module = "androidx.annotation:annotation", version.ref = "android-annotation" }
javaparser = { module = "com.github.javaparser:javaparser-symbol-solver-core", version.ref = "javaparser" }
commons-codec = { module = "commons-codec:commons-codec", version.ref = "commons-codec" }

openapi-generator = { module = "org.openapitools:openapi-generator", version.ref = "openapi-generator" }
swagger-parser = { module = "io.swagger:swagger-parser", version.ref = "swagger-parser" }
swagger-parser-v3 = { module = "io.swagger.parser.v3:swagger-parser-v3", version.ref = "swagger-parser-v3" }

[plugins]
kotlin-jvm = { id = "org.jetbrains.kotlin.jvm", version.ref = "kotlin" }
kotlin-kapt = { id = "org.jetbrains.kotlin.kapt", version.ref = "kotlin" }
kotlin-allopen = { id = "org.jetbrains.kotlin.plugin.allopen", version.ref = "kotlin" }<|MERGE_RESOLUTION|>--- conflicted
+++ resolved
@@ -29,12 +29,8 @@
 micronaut-data = "4.2.0"
 micronaut-test = "4.1.0"
 micronaut-kotlin = "4.1.0"
-<<<<<<< HEAD
-micronaut-platform = "4.1.5"
-=======
->>>>>>> 607289c3
+micronaut-platform = "4.1.6"
 micronaut-logging = "1.1.2"
-micronaut-platform = "4.1.6"
 
 [libraries]
 # Core
