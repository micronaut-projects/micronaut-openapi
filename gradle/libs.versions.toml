[versions]
managed-swagger = "2.2.19"
managed-javadoc-parser = "0.3.1"
managed-jsoup = "1.16.2"
managed-html2md-converter = "0.64.8"
managed-parboiled = "1.4.1"
managed-freemarker = "2.3.32"
managed-pegdown = "1.6.0"

kotlin = "1.9.20"
ksp = "1.9.20-1.0.14"
jspecify = "0.3.0"
jdt-annotation = "2.2.700"
android-annotation = "1.7.0"
spotbugs-annotations = "4.8.1"
openapi-generator = "7.1.0"
swagger-parser = "1.0.68"
swagger-parser-v3 = "2.1.18"
javaparser = "3.25.6"
commons-codec = "1.16.0"

micronaut = "4.2.0"
micronaut-security = "4.3.0"
micronaut-serde = "2.4.0"
micronaut-rxjava2 = "2.1.0"
micronaut-rxjava3 = "3.1.0"
micronaut-reactor = "3.1.0"
micronaut-gradle-plugin = "4.2.0"
micronaut-groovy = "4.1.0"
<<<<<<< HEAD
micronaut-validation = "4.2.0"
micronaut-data = "4.3.0"
=======
micronaut-validation = "4.1.0"
micronaut-data = "4.3.1"
>>>>>>> c0bcf619
micronaut-test = "4.1.0"
micronaut-kotlin = "4.1.0"
micronaut-logging = "1.1.2"
micronaut-platform = "4.1.6"

[libraries]
# Core
micronaut-core = { module = 'io.micronaut:micronaut-core-bom', version.ref = 'micronaut' }
micronaut-logging = { module = "io.micronaut.logging:micronaut-logging-bom", version.ref = "micronaut-logging" }
micronaut-security = { module = "io.micronaut.security:micronaut-security-bom", version.ref = "micronaut-security" }
micronaut-serde = { module = "io.micronaut.serde:micronaut-serde-bom", version.ref = "micronaut-serde" }
micronaut-rxjava2 = { module = "io.micronaut.rxjava2:micronaut-rxjava2-bom", version.ref = "micronaut-rxjava2" }
micronaut-rxjava3 = { module = "io.micronaut.rxjava3:micronaut-rxjava3-bom", version.ref = "micronaut-rxjava3" }
micronaut-reactor = { module = "io.micronaut.reactor:micronaut-reactor-bom", version.ref = "micronaut-reactor" }
micronaut-gradle-plugin = { module = "io.micronaut.gradle:micronaut-minimal-plugin", version.ref = "micronaut-gradle-plugin"}
micronaut-groovy = { module = "io.micronaut.groovy:micronaut-groovy-bom", version.ref = "micronaut-groovy" }
micronaut-validation = { module = "io.micronaut.validation:micronaut-validation-bom", version.ref = "micronaut-validation" }
micronaut-data = { module = "io.micronaut.data:micronaut-data-bom", version.ref = "micronaut-data" }
micronaut-test = { module = "io.micronaut.test:micronaut-test-bom", version.ref = "micronaut-test" }
micronaut-kotlin = { module = "io.micronaut.kotlin:micronaut-kotlin-bom", version.ref = "micronaut-kotlin" }
micronaut-platform = { module = "io.micronaut.platform:micronaut-platform", version.ref = "micronaut-platform"}

managed-swagger-core = { module = "io.swagger.core.v3:swagger-core", version.ref = "managed-swagger" }
managed-swagger-annotations = { module = "io.swagger.core.v3:swagger-annotations", version.ref = "managed-swagger" }
managed-swagger-models = { module = "io.swagger.core.v3:swagger-models", version.ref = "managed-swagger" }

managed-javadoc-parser = { module = "com.github.chhorz:javadoc-parser", version.ref = "managed-javadoc-parser" }
managed-html2md-converter = { module = "com.vladsch.flexmark:flexmark-html2md-converter", version.ref = "managed-html2md-converter" }
managed-jsoup = { module = "org.jsoup:jsoup", version.ref = "managed-jsoup" }
managed-parboiled = { module = "org.parboiled:parboiled-java", version.ref = "managed-parboiled" }
managed-freemarker = { module = "org.freemarker:freemarker", version.ref = "managed-freemarker" }
managed-pegdown = {module = "org.pegdown:pegdown", version.ref = "managed-pegdown"}

# Versions from BOM
junit-jupiter-engine = { module = "org.junit.jupiter:junit-jupiter-engine" }
junit-jupiter-params = { module = "org.junit.jupiter:junit-jupiter-params" }
jackson-datatype-jsr310 = { module = "com.fasterxml.jackson.datatype:jackson-datatype-jsr310" }
jackson-dataformat-yaml = { module = "com.fasterxml.jackson.dataformat:jackson-dataformat-yaml" }
kotlinx-coroutines-reactor = { module = "org.jetbrains.kotlinx:kotlinx-coroutines-reactor" }

kotlin-stdlib-jdk8 = { module = "org.jetbrains.kotlin:kotlin-stdlib-jdk8", version.ref = "kotlin" }
kotlin-reflect = { module = "org.jetbrains.kotlin:kotlin-reflect", version.ref = "kotlin" }
jspecify = { module = "org.jspecify:jspecify", version.ref = "jspecify" }
spotbugs-annotations = { module = "com.github.spotbugs:spotbugs-annotations", version.ref = "spotbugs-annotations" }
jdt-annotation = { module = "org.eclipse.jdt:org.eclipse.jdt.annotation", version.ref = "jdt-annotation" }
android-annotation = { module = "androidx.annotation:annotation", version.ref = "android-annotation" }
javaparser = { module = "com.github.javaparser:javaparser-symbol-solver-core", version.ref = "javaparser" }
commons-codec = { module = "commons-codec:commons-codec", version.ref = "commons-codec" }

openapi-generator = { module = "org.openapitools:openapi-generator", version.ref = "openapi-generator" }
swagger-parser = { module = "io.swagger:swagger-parser", version.ref = "swagger-parser" }
swagger-parser-v3 = { module = "io.swagger.parser.v3:swagger-parser-v3", version.ref = "swagger-parser-v3" }

[plugins]
kotlin-jvm = { id = "org.jetbrains.kotlin.jvm", version.ref = "kotlin" }
kotlin-ksp = { id = "com.google.devtools.ksp", version.ref = "ksp" }
kotlin-kapt = { id = "org.jetbrains.kotlin.kapt", version.ref = "kotlin" }
kotlin-allopen = { id = "org.jetbrains.kotlin.plugin.allopen", version.ref = "kotlin" }<|MERGE_RESOLUTION|>--- conflicted
+++ resolved
@@ -20,24 +20,19 @@
 commons-codec = "1.16.0"
 
 micronaut = "4.2.0"
-micronaut-security = "4.3.0"
+micronaut-security = "4.4.0"
 micronaut-serde = "2.4.0"
 micronaut-rxjava2 = "2.1.0"
 micronaut-rxjava3 = "3.1.0"
 micronaut-reactor = "3.1.0"
 micronaut-gradle-plugin = "4.2.0"
 micronaut-groovy = "4.1.0"
-<<<<<<< HEAD
 micronaut-validation = "4.2.0"
-micronaut-data = "4.3.0"
-=======
-micronaut-validation = "4.1.0"
 micronaut-data = "4.3.1"
->>>>>>> c0bcf619
 micronaut-test = "4.1.0"
 micronaut-kotlin = "4.1.0"
 micronaut-logging = "1.1.2"
-micronaut-platform = "4.1.6"
+micronaut-platform = "4.2.0"
 
 [libraries]
 # Core
