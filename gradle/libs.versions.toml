[versions]
managed-swagger = "2.2.22"
managed-javadoc-parser = "0.3.1"
managed-jsoup = "1.18.1"
managed-html2md-converter = "0.64.8"
managed-parboiled = "1.4.1"
managed-freemarker = "2.3.33"
managed-pegdown = "1.6.0"
managed-evo-inflector = "1.3"

jspecify = "1.0.0"
jdt-annotation = "2.3.0"
android-annotation = "1.8.2"
spotbugs-annotations = "4.8.6"
openapi-generator = "7.8.0"
swagger-parser = "1.0.71"
swagger-parser-v3 = "2.1.22"
javaparser = "3.26.1"
commons-codec = "1.17.1"

micronaut = "4.6.1"
micronaut-platform = "4.5.1"
micronaut-jaxrs = "4.5.0"
micronaut-security = "4.9.1"
<<<<<<< HEAD
micronaut-serde = "2.11.0"
micronaut-rxjava2 = "2.4.0"
micronaut-rxjava3 = "3.4.0"
micronaut-reactor = "3.4.1"
=======
micronaut-serde = "2.10.2"
micronaut-rxjava2 = "2.5.0"
micronaut-rxjava3 = "3.5.0"
micronaut-reactor = "3.5.0"
>>>>>>> 2c9bb4ff
micronaut-gradle-plugin = "4.4.2"
micronaut-groovy = "4.3.0"
micronaut-validation = "4.7.0"
micronaut-data = "4.9.0"
micronaut-test = "4.4.0"
micronaut-kotlin = "4.4.0"
micronaut-logging = "1.3.0"
micronaut-session = "4.4.0"
micronaut-grpc = "4.7.0"
micronaut-docs = "2.0.0"

[libraries]
# Managed
managed-swagger-core = { module = "io.swagger.core.v3:swagger-core", version.ref = "managed-swagger" }
managed-swagger-annotations = { module = "io.swagger.core.v3:swagger-annotations", version.ref = "managed-swagger" }
managed-swagger-models = { module = "io.swagger.core.v3:swagger-models", version.ref = "managed-swagger" }

managed-javadoc-parser = { module = "com.github.chhorz:javadoc-parser", version.ref = "managed-javadoc-parser" }
managed-html2md-converter = { module = "com.vladsch.flexmark:flexmark-html2md-converter", version.ref = "managed-html2md-converter" }
managed-jsoup = { module = "org.jsoup:jsoup", version.ref = "managed-jsoup" }
managed-parboiled = { module = "org.parboiled:parboiled-java", version.ref = "managed-parboiled" }
managed-freemarker = { module = "org.freemarker:freemarker", version.ref = "managed-freemarker" }
managed-pegdown = {module = "org.pegdown:pegdown", version.ref = "managed-pegdown"}
managed-evo-inflector = {module = "org.atteo:evo-inflector", version.ref = "managed-evo-inflector"}

# Micronaut
micronaut-core = { module = 'io.micronaut:micronaut-core-bom', version.ref = 'micronaut' }
micronaut-jaxrs = { module = "io.micronaut.jaxrs:micronaut-jaxrs-bom", version.ref = "micronaut-jaxrs" }
micronaut-logging = { module = "io.micronaut.logging:micronaut-logging-bom", version.ref = "micronaut-logging" }
micronaut-security = { module = "io.micronaut.security:micronaut-security-bom", version.ref = "micronaut-security" }
micronaut-serde = { module = "io.micronaut.serde:micronaut-serde-bom", version.ref = "micronaut-serde" }
micronaut-rxjava2 = { module = "io.micronaut.rxjava2:micronaut-rxjava2-bom", version.ref = "micronaut-rxjava2" }
micronaut-rxjava3 = { module = "io.micronaut.rxjava3:micronaut-rxjava3-bom", version.ref = "micronaut-rxjava3" }
micronaut-reactor = { module = "io.micronaut.reactor:micronaut-reactor-bom", version.ref = "micronaut-reactor" }
micronaut-groovy = { module = "io.micronaut.groovy:micronaut-groovy-bom", version.ref = "micronaut-groovy" }
micronaut-validation = { module = "io.micronaut.validation:micronaut-validation-bom", version.ref = "micronaut-validation" }
micronaut-session = { module = "io.micronaut.session:micronaut-session-bom", version.ref = "micronaut-session" }
micronaut-data = { module = "io.micronaut.data:micronaut-data-bom", version.ref = "micronaut-data" }
micronaut-test = { module = "io.micronaut.test:micronaut-test-bom", version.ref = "micronaut-test" }
micronaut-kotlin = { module = "io.micronaut.kotlin:micronaut-kotlin-bom", version.ref = "micronaut-kotlin" }
micronaut-grpc = { module = "io.micronaut.grpc:micronaut-grpc-bom", version.ref = "micronaut-grpc" }
micronaut-platform = { module = "io.micronaut.platform:micronaut-platform", version.ref = "micronaut-platform"}
micronaut-gradle-plugin = { module = "io.micronaut.gradle:micronaut-minimal-plugin", version.ref = "micronaut-gradle-plugin"}

# Other
jspecify = { module = "org.jspecify:jspecify", version.ref = "jspecify" }
spotbugs-annotations = { module = "com.github.spotbugs:spotbugs-annotations", version.ref = "spotbugs-annotations" }
jdt-annotation = { module = "org.eclipse.jdt:org.eclipse.jdt.annotation", version.ref = "jdt-annotation" }
android-annotation = { module = "androidx.annotation:annotation", version.ref = "android-annotation" }
javaparser = { module = "com.github.javaparser:javaparser-symbol-solver-core", version.ref = "javaparser" }
commons-codec = { module = "commons-codec:commons-codec", version.ref = "commons-codec" }

openapi-generator = { module = "org.openapitools:openapi-generator", version.ref = "openapi-generator" }
swagger-parser = { module = "io.swagger:swagger-parser", version.ref = "swagger-parser" }
swagger-parser-v3 = { module = "io.swagger.parser.v3:swagger-parser-v3", version.ref = "swagger-parser-v3" }<|MERGE_RESOLUTION|>--- conflicted
+++ resolved
@@ -22,17 +22,10 @@
 micronaut-platform = "4.5.1"
 micronaut-jaxrs = "4.5.0"
 micronaut-security = "4.9.1"
-<<<<<<< HEAD
 micronaut-serde = "2.11.0"
-micronaut-rxjava2 = "2.4.0"
-micronaut-rxjava3 = "3.4.0"
-micronaut-reactor = "3.4.1"
-=======
-micronaut-serde = "2.10.2"
 micronaut-rxjava2 = "2.5.0"
 micronaut-rxjava3 = "3.5.0"
 micronaut-reactor = "3.5.0"
->>>>>>> 2c9bb4ff
 micronaut-gradle-plugin = "4.4.2"
 micronaut-groovy = "4.3.0"
 micronaut-validation = "4.7.0"
