[versions]
managed-swagger = "2.2.15"
managed-javadoc-parser = "0.3.1"
managed-jsoup = "1.16.1"
managed-html2md-converter = "0.64.8"

kotlin = "1.9.10"
jspecify = "0.3.0"
jdt-annotation = "2.2.700"
android-annotation = "1.6.0"
spotbugs-annotations = "4.7.3"
openapi-generator = "6.6.0"
swagger-parser = "1.0.67"
swagger-parser-v3 = "2.1.16"
javaparser = "3.25.4"

micronaut = "4.1.2"
micronaut-security = "4.0.4"
micronaut-serde = "2.2.1"
micronaut-rxjava2 = "2.0.1"
micronaut-rxjava3 = "3.0.1"
micronaut-gradle-plugin = "4.1.0"
micronaut-groovy = "4.0.1"
<<<<<<< HEAD
micronaut-validation = "4.0.1"
micronaut-data = "4.1.2"
=======
micronaut-validation = "4.0.2"
micronaut-data = "4.1.0"
>>>>>>> d127f456
micronaut-test = "4.0.1"
micronaut-kotlin = "4.0.1"
micronaut-platform = "4.0.5"
micronaut-logging = "1.0.0"

[libraries]
# Core
micronaut-core = { module = 'io.micronaut:micronaut-core-bom', version.ref = 'micronaut' }
micronaut-logging = { module = "io.micronaut.logging:micronaut-logging-bom", version.ref = "micronaut-logging" }
micronaut-security = { module = "io.micronaut.security:micronaut-security-bom", version.ref = "micronaut-security" }
micronaut-serde = { module = "io.micronaut.serde:micronaut-serde-bom", version.ref = "micronaut-serde" }
micronaut-rxjava2 = { module = "io.micronaut.rxjava2:micronaut-rxjava2-bom", version.ref = "micronaut-rxjava2" }
micronaut-rxjava3 = { module = "io.micronaut.rxjava3:micronaut-rxjava3-bom", version.ref = "micronaut-rxjava3" }
micronaut-gradle-plugin = { module = "io.micronaut.gradle:micronaut-minimal-plugin", version.ref = "micronaut-gradle-plugin"}
micronaut-groovy = { module = "io.micronaut.groovy:micronaut-groovy-bom", version.ref = "micronaut-groovy" }
micronaut-validation = { module = "io.micronaut.validation:micronaut-validation-bom", version.ref = "micronaut-validation" }
micronaut-data = { module = "io.micronaut.data:micronaut-data-bom", version.ref = "micronaut-data" }
micronaut-test = { module = "io.micronaut.test:micronaut-test-bom", version.ref = "micronaut-test" }
micronaut-kotlin = { module = "io.micronaut.kotlin:micronaut-kotlin-bom", version.ref = "micronaut-kotlin" }
micronaut-platform = { module = "io.micronaut.platform:micronaut-platform", version.ref = "micronaut-platform"}

managed-swagger-core = { module = "io.swagger.core.v3:swagger-core", version.ref = "managed-swagger" }
managed-swagger-annotations = { module = "io.swagger.core.v3:swagger-annotations", version.ref = "managed-swagger" }
managed-swagger-models = { module = "io.swagger.core.v3:swagger-models", version.ref = "managed-swagger" }

managed-javadoc-parser = { module = "com.github.chhorz:javadoc-parser", version.ref = "managed-javadoc-parser" }
managed-html2md-converter = { module = "com.vladsch.flexmark:flexmark-html2md-converter", version.ref = "managed-html2md-converter" }
managed-jsoup = { module = "org.jsoup:jsoup", version.ref = "managed-jsoup" }

# Versions from BOM
junit-jupiter-engine = { module = "org.junit.jupiter:junit-jupiter-engine" }
jackson-datatype-jsr310 = { module = "com.fasterxml.jackson.datatype:jackson-datatype-jsr310" }
jackson-dataformat-yaml = { module = "com.fasterxml.jackson.dataformat:jackson-dataformat-yaml" }
assertj = { module = "org.assertj:assertj-core" }
kotlinx-coroutines-reactive = { module = "org.jetbrains.kotlinx:kotlinx-coroutines-reactive" }
kotlinx-coroutines-reactor = { module = "org.jetbrains.kotlinx:kotlinx-coroutines-reactor" }

kotlin-stdlib-jdk8 = { module = "org.jetbrains.kotlin:kotlin-stdlib-jdk8", version.ref = "kotlin" }
kotlin-reflect = { module = "org.jetbrains.kotlin:kotlin-reflect", version.ref = "kotlin" }
jspecify = { module = "org.jspecify:jspecify", version.ref = "jspecify" }
spotbugs-annotations = { module = "com.github.spotbugs:spotbugs-annotations", version.ref = "spotbugs-annotations" }
jdt-annotation = { module = "org.eclipse.jdt:org.eclipse.jdt.annotation", version.ref = "jdt-annotation" }
android-annotation = { module = "androidx.annotation:annotation", version.ref = "android-annotation" }
javaparser = { module = "com.github.javaparser:javaparser-symbol-solver-core", version.ref = "javaparser" }

openapi-generator = { module = "org.openapitools:openapi-generator", version.ref = "openapi-generator" }
swagger-parser = { module = "io.swagger:swagger-parser", version.ref = "swagger-parser" }
swagger-parser-v3 = { module = "io.swagger.parser.v3:swagger-parser-v3", version.ref = "swagger-parser-v3" }

[plugins]
kotlin-jvm = { id = "org.jetbrains.kotlin.jvm", version.ref = "kotlin" }
kotlin-kapt = { id = "org.jetbrains.kotlin.kapt", version.ref = "kotlin" }
kotlin-allopen = { id = "org.jetbrains.kotlin.plugin.allopen", version.ref = "kotlin" }<|MERGE_RESOLUTION|>--- conflicted
+++ resolved
@@ -21,13 +21,8 @@
 micronaut-rxjava3 = "3.0.1"
 micronaut-gradle-plugin = "4.1.0"
 micronaut-groovy = "4.0.1"
-<<<<<<< HEAD
-micronaut-validation = "4.0.1"
+micronaut-validation = "4.0.2"
 micronaut-data = "4.1.2"
-=======
-micronaut-validation = "4.0.2"
-micronaut-data = "4.1.0"
->>>>>>> d127f456
 micronaut-test = "4.0.1"
 micronaut-kotlin = "4.0.1"
 micronaut-platform = "4.0.5"
