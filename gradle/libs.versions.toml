--- conflicted
+++ resolved
@@ -24,13 +24,8 @@
 micronaut-security = "4.9.1"
 micronaut-serde = "2.10.2"
 micronaut-rxjava2 = "2.4.0"
-<<<<<<< HEAD
-micronaut-rxjava3 = "3.4.0"
+micronaut-rxjava3 = "3.5.0"
 micronaut-reactor = "3.5.0"
-=======
-micronaut-rxjava3 = "3.5.0"
-micronaut-reactor = "3.4.1"
->>>>>>> 712498ec
 micronaut-gradle-plugin = "4.4.2"
 micronaut-groovy = "4.3.0"
 micronaut-validation = "4.6.1"
