--- conflicted
+++ resolved
@@ -291,6 +291,22 @@
 
         assertFileContains(apiPath + "BookInfo.java", "public BookInfo(String name)");
         assertFileContains(apiPath + "ExtendedBookInfo.java", "public ExtendedBookInfo(String isbn, String name)", "super(name)");
+    }
+
+    @Test
+    void testAddValidAnnotations() {
+
+        var codegen = new JavaMicronautClientCodegen();
+        codegen.additionalProperties().put(JavaMicronautClientCodegen.USE_BEANVALIDATION, "true");
+        String outputPath = generateFiles(codegen, "src/test/resources/3_0/modelwithlist.yml", CodegenConstants.APIS, CodegenConstants.API_TESTS, CodegenConstants.MODELS);
+        String apiPath = outputPath + "src/main/java/org/openapitools/model/";
+
+        assertFileContains(apiPath + "BooksContainer.java",
+            """
+                        @Valid
+                        @JsonProperty(JSON_PROPERTY_BOOKS)
+                        private List<Book> books;
+                    """);
     }
 
     @Test
@@ -348,7 +364,6 @@
 //        assertFileContains(apiPath + "DefaultApi.java", "import java.io.InputStream;");
     }
 
-<<<<<<< HEAD
     public String generate(AbstractKotlinCodegen codegen, String configPath, String... filesToGenerate) {
 
         File output = null;
@@ -411,21 +426,4 @@
         }
     }
 
-=======
-    @Test
-    void testAddValidAnnotations() {
-
-        var codegen = new JavaMicronautClientCodegen();
-        codegen.additionalProperties().put(JavaMicronautClientCodegen.USE_BEANVALIDATION, "true");
-        String outputPath = generateFiles(codegen, "src/test/resources/3_0/modelwithlist.yml", CodegenConstants.APIS, CodegenConstants.API_TESTS, CodegenConstants.MODELS);
-        String apiPath = outputPath + "src/main/java/org/openapitools/model/";
-
-        assertFileContains(apiPath + "BooksContainer.java",
-                """
-                            @Valid
-                            @JsonProperty(JSON_PROPERTY_BOOKS)
-                            private List<Book> books;
-                        """);
-    }
->>>>>>> a1d95a50
 }