--- conflicted
+++ resolved
@@ -13,7 +13,7 @@
     api(libs.managed.swagger.models)
     api(libs.managed.swagger.annotations)
     api(libs.managed.javadoc.parser)
-    api(mn.slf4j.nop)
+    api(libs.managed.slf4j.nop)
     api(libs.managed.html2md.converter) {
         exclude group: "org.jetbrains", module: "annotations"
     }
@@ -27,32 +27,17 @@
     testImplementation(mn.micronaut.inject.groovy.test)
     testImplementation(mn.micronaut.inject.java)
     testImplementation(mn.micronaut.inject.java.test)
-<<<<<<< HEAD
     testImplementation(mn.snakeyaml)
     testImplementation(mnRxjava2.micronaut.rxjava2)
     testImplementation(mnRxjava3.micronaut.rxjava3)
     testImplementation(mnData.micronaut.data.model)
-=======
-    testImplementation(mn.micronaut.data.jdbc)
-    testImplementation(mn.rxjava2)
-    testImplementation(mn.rxjava3)
-    testImplementation(mn.reactor.core)
-    testImplementation(mn.jsr305)
->>>>>>> ef38cad7
     testImplementation(mn.micronaut.management)
     testImplementation(mnValidation.validation)
     testImplementation(libs.jakarta.validation.api)
-<<<<<<< HEAD
-=======
     testImplementation(libs.jspecify)
     testImplementation(libs.jdt.annotation)
     testImplementation(libs.android.annotation)
     testImplementation(libs.spotbugs.annotations)
-
-    if (org.gradle.internal.jvm.Jvm.current().getJavaVersion().isJava8()) {
-        testImplementation files(org.gradle.internal.jvm.Jvm.current().toolsJar)
-    }
->>>>>>> ef38cad7
 }
 
 configurations.configureEach {
