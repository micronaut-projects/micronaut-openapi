--- conflicted
+++ resolved
@@ -709,13 +709,9 @@
 
                         io.swagger.v3.oas.models.media.MediaType mediaType = entry.getValue();
 
-<<<<<<< HEAD
-                        Schema<?> propertySchema = bindSchemaForElement(context, parameter, parameterType, mediaType.getSchema());
-=======
-                        Schema propertySchema = bindSchemaForElement(context, parameter, parameterType, mediaType.getSchema(), null);
+                        Schema<?> propertySchema = bindSchemaForElement(context, parameter, parameterType, mediaType.getSchema(), null);
 
                         AnnotationValue<Body> bodyAnn = parameter.getAnnotation(Body.class);
->>>>>>> cc796ab1
 
                         String bodyAnnValue = bodyAnn != null ? bodyAnn.getValue(String.class).orElse(null) : null;
                         if (StringUtils.isNotEmpty(bodyAnnValue)) {
@@ -750,11 +746,7 @@
         }
 
         if (newParameter.getExplode() != null && newParameter.getExplode() && "query".equals(newParameter.getIn()) && !parameterType.isIterable()) {
-<<<<<<< HEAD
-            Schema<?> explodedSchema = resolveSchema(openAPI, parameter, parameterType, context, consumesMediaTypes, null, null);
-=======
-            Schema explodedSchema = resolveSchema(openAPI, parameter, parameterType, context, consumesMediaTypes, null, null, null);
->>>>>>> cc796ab1
+            Schema<?> explodedSchema = resolveSchema(openAPI, parameter, parameterType, context, consumesMediaTypes, null, null, null);
             if (explodedSchema != null) {
                 if (openAPI.getComponents() != null && openAPI.getComponents().getSchemas() != null && StringUtils.isNotEmpty(explodedSchema.get$ref())) {
                     explodedSchema = openAPI.getComponents().getSchemas().get(explodedSchema.get$ref().substring(Components.COMPONENTS_SCHEMAS_REF.length()));
@@ -817,10 +809,6 @@
 
     private void processBodyParameter(VisitorContext context, OpenAPI openAPI, JavadocDescription javadocDescription,
                                       MediaType mediaType, Schema schema, TypedElement parameter) {
-<<<<<<< HEAD
-        Schema<?> propertySchema = resolveSchema(openAPI, parameter, parameter.getType(), context,
-            Collections.singletonList(mediaType), null, null);
-=======
 
         ClassElement jsonViewClass = null;
         if (isJsonViewEnabled(context)) {
@@ -833,8 +821,7 @@
             }
         }
 
-        Schema propertySchema = resolveSchema(openAPI, parameter, parameter.getType(), context, Collections.singletonList(mediaType), jsonViewClass, null, null);
->>>>>>> cc796ab1
+        Schema<?> propertySchema = resolveSchema(openAPI, parameter, parameter.getType(), context, Collections.singletonList(mediaType), jsonViewClass, null, null);
         if (propertySchema != null) {
 
             Optional<String> description = parameter.getValue(io.swagger.v3.oas.annotations.Parameter.class, "description", String.class);
@@ -1034,16 +1021,8 @@
                 if (newParameter != null) {
                     final Schema<?> parameterSchema = newParameter.getSchema();
                     if (paramAnn.contains("schema") && parameterSchema != null) {
-<<<<<<< HEAD
                         paramAnn.get("schema", AnnotationValue.class)
-                                .ifPresent(schemaAnn -> bindSchemaAnnotationValue(context, parameter, parameterSchema, schemaAnn));
-=======
-                        final AnnotationValue schemaAnn = paramAnn.get("schema", AnnotationValue.class)
-                            .orElse(null);
-                        if (schemaAnn != null) {
-                            bindSchemaAnnotationValue(context, parameter, parameterSchema, schemaAnn, null);
-                        }
->>>>>>> cc796ab1
+                                .ifPresent(schemaAnn -> bindSchemaAnnotationValue(context, parameter, parameterSchema, schemaAnn, null));
                     }
                 }
             }
@@ -1402,14 +1381,9 @@
 
     private io.swagger.v3.oas.models.ExternalDocumentation readExternalDocs(MethodElement element, VisitorContext context) {
         final Optional<AnnotationValue<ExternalDocumentation>> externalDocsAnn = element.findAnnotation(ExternalDocumentation.class);
-<<<<<<< HEAD
 
         return externalDocsAnn
-            .flatMap(o -> toValue(o.getValues(), context, io.swagger.v3.oas.models.ExternalDocumentation.class))
-=======
-        io.swagger.v3.oas.models.ExternalDocumentation externalDocs = externalDocsAnn
             .flatMap(o -> toValue(o.getValues(), context, io.swagger.v3.oas.models.ExternalDocumentation.class, null))
->>>>>>> cc796ab1
             .orElse(null);
     }
 
@@ -1658,11 +1632,7 @@
                     }
                     try {
                         if (StringUtils.isEmpty(newApiResponse.getDescription())) {
-<<<<<<< HEAD
                             newApiResponse.setDescription(responseCode.equals("default") ? "OK response" : HttpStatus.getDefaultReason(Integer.parseInt(responseCode)));
-=======
-                            newApiResponse.setDescription(responseCode.equals("default") ? "OK response" : HttpStatus.valueOf(Integer.parseInt(responseCode)).getReason());
->>>>>>> cc796ab1
                         }
                     } catch (Exception e) {
                         newApiResponse.setDescription("Response " + responseCode);
