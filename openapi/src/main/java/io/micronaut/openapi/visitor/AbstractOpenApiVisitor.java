/*
 * Copyright 2017-2020 original authors
 *
 * Licensed under the Apache License, Version 2.0 (the "License");
 * you may not use this file except in compliance with the License.
 * You may obtain a copy of the License at
 *
 * https://www.apache.org/licenses/LICENSE-2.0
 *
 * Unless required by applicable law or agreed to in writing, software
 * distributed under the License is distributed on an "AS IS" BASIS,
 * WITHOUT WARRANTIES OR CONDITIONS OF ANY KIND, either express or implied.
 * See the License for the specific language governing permissions and
 * limitations under the License.
 */
package io.micronaut.openapi.visitor;

import com.fasterxml.jackson.annotation.JsonIgnore;
import com.fasterxml.jackson.annotation.JsonProperty;
import com.fasterxml.jackson.annotation.JsonUnwrapped;
import com.fasterxml.jackson.core.JsonProcessingException;
import com.fasterxml.jackson.databind.DeserializationFeature;
import com.fasterxml.jackson.databind.JsonNode;
import com.fasterxml.jackson.databind.ObjectMapper;
import com.fasterxml.jackson.databind.PropertyNamingStrategy;
import com.fasterxml.jackson.databind.annotation.JsonNaming;
import com.fasterxml.jackson.databind.node.ObjectNode;

import io.micronaut.annotation.processing.visitor.JavaClassElementExt;
import io.micronaut.core.annotation.AnnotationClassValue;
import io.micronaut.core.annotation.AnnotationValue;
import io.micronaut.core.beans.BeanMap;
import io.micronaut.core.bind.annotation.Bindable;
import io.micronaut.core.naming.NameUtils;
import io.micronaut.core.reflect.ClassUtils;
import io.micronaut.core.reflect.ReflectionUtils;
import io.micronaut.core.type.Argument;
import io.micronaut.core.util.ArrayUtils;
import io.micronaut.core.util.CollectionUtils;
import io.micronaut.core.util.StringUtils;
import io.micronaut.http.MediaType;
import io.micronaut.http.uri.UriMatchTemplate;
import io.micronaut.inject.ast.ClassElement;
import io.micronaut.inject.ast.Element;
import io.micronaut.inject.ast.ElementModifier;
import io.micronaut.inject.ast.EnumElement;
import io.micronaut.inject.ast.FieldElement;
import io.micronaut.inject.ast.MemberElement;
import io.micronaut.inject.ast.PropertyElement;
import io.micronaut.inject.ast.TypedElement;
import io.micronaut.inject.visitor.VisitorContext;
import io.micronaut.openapi.javadoc.JavadocDescription;
import io.micronaut.openapi.javadoc.JavadocParser;
import io.swagger.v3.core.util.Json;
import io.swagger.v3.core.util.PrimitiveType;
import io.swagger.v3.core.util.Yaml;
import io.swagger.v3.oas.annotations.Hidden;
import io.swagger.v3.oas.annotations.Parameter;
import io.swagger.v3.oas.annotations.enums.ParameterIn;
import io.swagger.v3.oas.annotations.enums.ParameterStyle;
import io.swagger.v3.oas.annotations.extensions.Extension;
import io.swagger.v3.oas.annotations.extensions.ExtensionProperty;
import io.swagger.v3.oas.annotations.headers.Header;
import io.swagger.v3.oas.annotations.links.Link;
import io.swagger.v3.oas.annotations.links.LinkParameter;
import io.swagger.v3.oas.annotations.media.Content;
import io.swagger.v3.oas.annotations.media.DiscriminatorMapping;
import io.swagger.v3.oas.annotations.media.ExampleObject;
import io.swagger.v3.oas.annotations.responses.ApiResponse;
import io.swagger.v3.oas.annotations.security.OAuthScope;
import io.swagger.v3.oas.annotations.servers.ServerVariable;
import io.swagger.v3.oas.models.Components;
import io.swagger.v3.oas.models.OpenAPI;
import io.swagger.v3.oas.models.PathItem;
import io.swagger.v3.oas.models.Paths;
import io.swagger.v3.oas.models.media.ArraySchema;
import io.swagger.v3.oas.models.media.ComposedSchema;
import io.swagger.v3.oas.models.media.MapSchema;
import io.swagger.v3.oas.models.media.ObjectSchema;
import io.swagger.v3.oas.models.media.Schema;
import io.swagger.v3.oas.models.security.SecurityRequirement;
import io.swagger.v3.oas.models.security.SecurityScheme;

import org.reactivestreams.Publisher;

import javax.annotation.Nonnull;
import javax.annotation.Nullable;
import javax.validation.constraints.DecimalMax;
import javax.validation.constraints.DecimalMin;
import javax.validation.constraints.Email;
import javax.validation.constraints.Max;
import javax.validation.constraints.Min;
import javax.validation.constraints.Negative;
import javax.validation.constraints.NegativeOrZero;
import javax.validation.constraints.NotBlank;
import javax.validation.constraints.NotEmpty;
import javax.validation.constraints.NotNull;
import javax.validation.constraints.Pattern;
import javax.validation.constraints.Positive;
import javax.validation.constraints.PositiveOrZero;
import javax.validation.constraints.Size;
import java.io.IOException;
import java.lang.annotation.Annotation;
import java.math.BigDecimal;
import java.util.ArrayList;
import java.util.Arrays;
import java.util.Collections;
import java.util.HashMap;
import java.util.HashSet;
import java.util.Iterator;
import java.util.LinkedHashMap;
import java.util.List;
import java.util.Locale;
import java.util.Map;
import java.util.Map.Entry;
import java.util.Optional;
import java.util.Set;
import java.util.concurrent.Future;
import java.util.concurrent.locks.Lock;
import java.util.concurrent.locks.ReentrantLock;
import java.util.function.Function;
import java.util.stream.Collectors;
import java.util.stream.Stream;

import static java.util.stream.Collectors.toMap;

/**
 * Abstract base class for OpenAPI visitors.
 *
 * @author graemerocher
 * @since 1.0
 */
abstract class AbstractOpenApiVisitor  {
    static final String ATTR_TEST_MODE = "io.micronaut.OPENAPI_TEST";
    static final String ATTR_OPENAPI = "io.micronaut.OPENAPI";
    static OpenAPI testReference;

    private static final Lock VISITED_ELEMENTS_LOCK = new ReentrantLock();
    private static final String ATTR_VISITED_ELEMENTS = "io.micronaut.OPENAPI.visited.elements";

    /**
     * The JSON mapper.
     */
    ObjectMapper jsonMapper = Json.mapper().enable(DeserializationFeature.ACCEPT_SINGLE_VALUE_AS_ARRAY);
    /**
     * The YAML mapper.
     */
    ObjectMapper yamlMapper = Yaml.mapper();

    /**
     * Stores the current in progress type.
     */
    private List<String> inProgressSchemas = new ArrayList<>(10);

    /**
     * {@link PropertyNamingStrategy} instances cache.
     */
    private Map<String, PropertyNamingStrategy> propertyNamingStrategyInstances = new HashMap<>();


    /**
     * Increments the number of visited elements.
     * @param context The context
     */
    void incrementVisitedElements(VisitorContext context) {
        VISITED_ELEMENTS_LOCK.lock();
        try {
            context.put(ATTR_VISITED_ELEMENTS, Integer.valueOf(getVisitedElements(context).intValue() + 1));
        } finally {
            VISITED_ELEMENTS_LOCK.unlock();
        }

    }

    /**
     * Returns the number of visited elements.
     * @param context The context.
     * @return The number of visited elements.
     */
    int visitedElements(VisitorContext context) {
        VISITED_ELEMENTS_LOCK.lock();
        try {
            return getVisitedElements(context);
        } finally {
            VISITED_ELEMENTS_LOCK.unlock();
        }
    }

    private static Integer getVisitedElements(VisitorContext context) {
        Integer visitedElements = context.get(ATTR_VISITED_ELEMENTS, Integer.class).orElse(null);
        if (visitedElements == null) {
            visitedElements = Integer.valueOf(0);
            context.put(ATTR_VISITED_ELEMENTS, visitedElements);
        }
        return visitedElements;
    }

    /**
     * Convert the given map to a JSON node.
     *
     * @param values The values
     * @param context The visitor context
     * @return The node
     */
    JsonNode toJson(Map<CharSequence, Object> values, VisitorContext context) {
        Map<CharSequence, Object> newValues = toValueMap(values, context);
        return jsonMapper.valueToTree(newValues);
    }

    /**
     * Convert the given Map to a JSON node and then to the specified type.
     * @param <T> The output class type
     * @param values The values
     * @param context The visitor context
     * @param type The class
     * @return The converted instance
     */
    <T> Optional<T> toValue(Map<CharSequence, Object> values, VisitorContext context, Class<T> type) {
        JsonNode node = toJson(values, context);
        try {
            return Optional.of(treeToValue(node, type));
        } catch (JsonProcessingException e) {
            context.warn("Error converting  [" + node + "]: to " + type + ": " + e.getMessage(), null);
        }
        return Optional.empty();
    }

    /**
     * Reads the security requirements annotation of the specified element.
     * @param element The Element to process.
     * @return A list of SecurityRequirement
     */
    List<SecurityRequirement> readSecurityRequirements(Element element) {
        return readSecurityRequirements(element.getAnnotationValuesByType(io.swagger.v3.oas.annotations.security.SecurityRequirement.class));
    }

    List<SecurityRequirement> readSecurityRequirements(List<AnnotationValue<io.swagger.v3.oas.annotations.security.SecurityRequirement>> annotations) {
        return annotations
                .stream()
                .map(this::mapToSecurityRequirement)
                .collect(Collectors.toList());
    }

    /**
     * Resolve the PathItem for the given {@link UriMatchTemplate}.
     *
     * @param context The context
     * @param matchTemplate The match template
     * @return The {@link PathItem}
     */
    PathItem resolvePathItem(VisitorContext context, UriMatchTemplate matchTemplate) {
        OpenAPI openAPI = resolveOpenAPI(context);
        Paths paths = openAPI.getPaths();
        if (paths == null) {
            paths = new Paths();
            openAPI.setPaths(paths);
        }

        final String pathString = matchTemplate.toPathString();
        return paths.computeIfAbsent(pathString, key -> new PathItem());
    }

    /**
     * Resolve the {@link OpenAPI} instance.
     *
     * @param context The context
     * @return The {@link OpenAPI} instance
     */
    OpenAPI resolveOpenAPI(VisitorContext context) {
        OpenAPI openAPI = context.get(ATTR_OPENAPI, OpenAPI.class).orElse(null);
        if (openAPI == null) {
            openAPI = new OpenAPI();
            context.put(ATTR_OPENAPI, openAPI);
            if (Boolean.getBoolean(ATTR_TEST_MODE)) {
                testReference = openAPI;
            }
        }
        return openAPI;
    }

    /**
     * Converts Json node into a class' instance or throws 'com.fasterxml.jackson.core.JsonProcessingException', adds extensions if present.
     * @param jn The json node
     * @param clazz The output class instance
     * @param <T> The output class type
     * @return The converted instance
     * @throws JsonProcessingException if error
     */
    protected <T> T treeToValue(JsonNode jn, Class<T> clazz) throws JsonProcessingException {
        T value = jsonMapper.treeToValue(jn, clazz);
        if (value != null) {
            resolveExtensions(jn).ifPresent(extensions -> BeanMap.of(value).put("extensions", extensions));
        }
        return value;
    }

    /**
     * Convert the values to a map.
     * @param values The values
     * @param context The visitor context
     * @return The map
     */
    protected Map<CharSequence, Object> toValueMap(Map<CharSequence, Object> values, VisitorContext context) {
        Map<CharSequence, Object> newValues = new HashMap<>(values.size());
        for (Map.Entry<CharSequence, Object> entry : values.entrySet()) {
            CharSequence key = entry.getKey();
            Object value = entry.getValue();

            if (value instanceof AnnotationValue) {
                AnnotationValue<?> av = (AnnotationValue<?>) value;
                if (av.getAnnotationName().equals(io.swagger.v3.oas.annotations.media.ArraySchema.class.getName())) {
                    final Map<CharSequence, Object> valueMap = resolveArraySchemaAnnotationValues(context, av);
                    newValues.put("schema", valueMap);
                } else {
                    final Map<CharSequence, Object> valueMap = resolveAnnotationValues(context, av);
                    newValues.put(key, valueMap);
                }
            } else if (value instanceof AnnotationClassValue) {
                AnnotationClassValue<?> acv = (AnnotationClassValue) value;
                final Optional<? extends Class<?>> type = acv.getType();
                type.ifPresent(aClass -> newValues.put(key, aClass));
            } else if (value != null) {
                if (value.getClass().isArray()) {
                    Object[] a = (Object[]) value;
                    if (ArrayUtils.isNotEmpty(a)) {
                        Object first = a[0];
                        boolean areAnnotationValues = first instanceof AnnotationValue;
                        boolean areClassValues = first instanceof AnnotationClassValue;

                        if (areClassValues) {
                            List<Class> classes = new ArrayList<>(a.length);
                            for (Object o : a) {
                                AnnotationClassValue<?> acv = (AnnotationClassValue) o;
                                acv.getType().ifPresent(classes::add);
                            }
                            newValues.put(key, classes);
                        } else if (areAnnotationValues) {
                            String annotationName = ((AnnotationValue) first).getAnnotationName();
                            if (io.swagger.v3.oas.annotations.security.SecurityRequirement.class.getName().equals(annotationName)) {
                                List<SecurityRequirement> securityRequirements = new ArrayList<>(a.length);
                                for (Object o : a) {
                                    securityRequirements.add(mapToSecurityRequirement((AnnotationValue<io.swagger.v3.oas.annotations.security.SecurityRequirement>) o));
                                }
                                newValues.put(key, securityRequirements);
                            } else if (Extension.class.getName().equals(annotationName)) {
                                Map<CharSequence, Object> extensions = new HashMap<>();
                                for (Object o : a) {
                                    processExtensions(extensions, (AnnotationValue<Extension>) o);
                                }
                                newValues.put("extensions", extensions);
                            } else if (Content.class.getName().equals(annotationName)) {
                                Map mediaTypes = annotationValueArrayToSubmap(a, "mediaType", context);
                                newValues.put(key, mediaTypes);
                            } else if (Link.class.getName().equals(annotationName) || Header.class.getName().equals(annotationName)) {
                                Map links = annotationValueArrayToSubmap(a, "name", context);
                                newValues.put(key, links);
                            } else if (LinkParameter.class.getName().equals(annotationName)) {
                                Map params = toTupleSubMap(a, "name",  "expression");
                                newValues.put(key, params);
                            } else if (OAuthScope.class.getName().equals(annotationName)) {
                                Map params = toTupleSubMap(a, "name",  "description");
                                newValues.put(key, params);
                            } else if (ApiResponse.class.getName().equals(annotationName)) {
                                Map responses = new LinkedHashMap();
                                for (Object o : a) {
                                    AnnotationValue<ApiResponse> sv = (AnnotationValue<ApiResponse>) o;
                                    String name = sv.get("responseCode", String.class).orElse("default");
                                    Map<CharSequence, Object> map = toValueMap(sv.getValues(), context);
                                    responses.put(name, map);
                                }
                                newValues.put(key, responses);
                            } else if (ExampleObject.class.getName().equals(annotationName)) {
                                Map examples = new LinkedHashMap();
                                for (Object o : a) {
                                    AnnotationValue<ExampleObject> sv = (AnnotationValue<ExampleObject>) o;
                                    String name = sv.get("name", String.class).orElse("example");
                                    Map<CharSequence, Object> map = toValueMap(sv.getValues(), context);
                                    examples.put(name, map);
                                }
                                newValues.put(key, examples);
                            } else if (ServerVariable.class.getName().equals(annotationName)) {
                                Map variables = new LinkedHashMap();
                                for (Object o : a) {
                                    AnnotationValue<ServerVariable> sv = (AnnotationValue<ServerVariable>) o;
                                    Optional<String> n = sv.get("name", String.class);
                                    n.ifPresent(name -> {
                                        Map<CharSequence, Object> map = toValueMap(sv.getValues(), context);
                                        Object dv = map.get("defaultValue");
                                        if (dv != null) {
                                            map.put("default", dv);
                                        }
                                        variables.put(name, map);
                                    });
                                }
                                newValues.put(key, variables);
                            } else if (DiscriminatorMapping.class.getName().equals(annotationName)) {
                                final Map<String, String> mappings = new HashMap<>();
                                for (Object o : a) {
                                    final AnnotationValue<DiscriminatorMapping> dv = (AnnotationValue<DiscriminatorMapping>) o;
                                    final Map<CharSequence, Object> valueMap = resolveAnnotationValues(context, dv);
                                    mappings.put(valueMap.get("value").toString(), valueMap.get("$ref").toString());
                                }
                                final Map<String, Object> discriminatorMap = getDiscriminatorMap(newValues);
                                discriminatorMap.put("mapping", mappings);
                                newValues.put("discriminator", discriminatorMap);
                            } else {
                                if (a.length == 1) {
                                    final AnnotationValue<?> av = (AnnotationValue<?>) a[0];
                                    final Map<CharSequence, Object> valueMap = resolveAnnotationValues(context, av);
                                    newValues.put(key, toValueMap(valueMap, context));
                                } else {

                                    List list = new ArrayList();
                                    for (Object o : a) {
                                        if (o instanceof AnnotationValue) {
                                            final AnnotationValue<?> av = (AnnotationValue<?>) o;
                                            final Map<CharSequence, Object> valueMap = resolveAnnotationValues(context, av);
                                            list.add(valueMap);
                                        } else {
                                            list.add(o);
                                        }
                                    }
                                    newValues.put(key, list);
                                }
                            }
                        } else {
                            newValues.put(key, value);
                        }
                    } else {
                        newValues.put(key, a);
                    }
                } else if (key.equals("discriminatorProperty")) {
                    final Map<String, Object> discriminatorMap = getDiscriminatorMap(newValues);
                    discriminatorMap.put("propertyName", parseJsonString(value).orElse(value));
                    newValues.put("discriminator", discriminatorMap);
                } else {
                    newValues.put(key, parseJsonString(value).orElse(value));
                }
            }
        }
        return newValues;
    }

    private Map<String, Object> getDiscriminatorMap(Map<CharSequence, Object> newValues) {
        return newValues.containsKey("discriminator") ? (Map<String, Object>) newValues.get("discriminator") : new HashMap<>();
    }

    // Copy of io.swagger.v3.core.util.AnnotationsUtils.getExtensions
    private void processExtensions(Map<CharSequence, Object> map, AnnotationValue<Extension> extension) {
        String name = extension.getRequiredValue("name", String.class);
        final String key = name.length() > 0 ? org.apache.commons.lang3.StringUtils.prependIfMissing(name, "x-") : name;
        for (AnnotationValue<ExtensionProperty> prop : extension.getAnnotations("properties", ExtensionProperty.class)) {
            final String propertyName = prop.getRequiredValue("name", String.class);
            final String propertyValue = prop.getRequiredValue(String.class);
            JsonNode processedValue = null;
            final boolean propertyAsJson = prop.get("parseValue", boolean.class, false);
            if (org.apache.commons.lang3.StringUtils.isNotBlank(propertyName) && org.apache.commons.lang3.StringUtils.isNotBlank(propertyValue)) {
                if (key.isEmpty()) {
                    if (propertyAsJson) {
                        try {
                            processedValue = Json.mapper().readTree(propertyValue);
                            map.put(org.apache.commons.lang3.StringUtils.prependIfMissing(propertyName, "x-"), processedValue);
                        } catch (Exception e) {
                            map.put(org.apache.commons.lang3.StringUtils.prependIfMissing(propertyName, "x-"), propertyValue);
                        }
                    } else {
                        map.put(org.apache.commons.lang3.StringUtils.prependIfMissing(propertyName, "x-"), propertyValue);
                    }
                } else {
                    Object value = map.get(key);
                    if (!(value instanceof Map)) {
                        value = new LinkedHashMap<>();
                        map.put(key, value);
                    }
                    @SuppressWarnings("unchecked") final Map<String, Object> mapValue = (Map<String, Object>) value;
                    if (propertyAsJson) {
                        try {
                            processedValue = Json.mapper().readTree(propertyValue);
                            mapValue.put(propertyName, processedValue);
                        } catch (Exception e) {
                            mapValue.put(propertyName, propertyValue);
                        }
                    } else {
                        mapValue.put(propertyName, propertyValue);
                    }
                }
            }
        }
    }

    private Optional<Object> parseJsonString(Object object) {
        if (object instanceof String) {
            String string = (String) object;
            try {
                return Optional.of(jsonMapper.readValue(string, Map.class));
            } catch (IOException e) {
                return Optional.empty();
            }
        }
        return Optional.empty();
    }

    private <T extends Schema> void processAnnotationValue(VisitorContext context, AnnotationValue<?> annotationValue, Map<CharSequence, Object> arraySchemaMap, List<String> filters, Class<T> type) {
        Map<CharSequence, Object> values = annotationValue.getValues().entrySet().stream()
            .filter(entry -> filters == null || ! filters.contains(entry.getKey()))
            .collect(toMap(
                 e -> e.getKey().equals("requiredProperties") ? "required" : e.getKey(), Map.Entry::getValue));
        Optional<T> schema = toValue(values, context, type);
        schema.ifPresent(s -> schemaToValueMap(arraySchemaMap, s));
    }

    private Map<CharSequence, Object> resolveArraySchemaAnnotationValues(VisitorContext context, AnnotationValue<?> av) {
        final Map<CharSequence, Object> arraySchemaMap = new HashMap<>(10);
        // properties
        av.get("arraySchema", AnnotationValue.class).ifPresent(annotationValue ->
            processAnnotationValue(context, (AnnotationValue<?>) annotationValue, arraySchemaMap, Arrays.asList("ref", "implementation"), Schema.class)
        );
        // items
        av.get("schema", AnnotationValue.class).ifPresent(annotationValue -> {
            Optional<String> impl = annotationValue.get("implementation", String.class);
            Optional<String> type = annotationValue.get("type", String.class);
            Optional<String> format = annotationValue.get("format", String.class);
            Optional<ClassElement> classElement = Optional.empty();
            PrimitiveType primitiveType = null;
            if (impl.isPresent()) {
                classElement = context.getClassElement(impl.get());
            } else if (type.isPresent()) {
                // if format is "binary", we want PrimitiveType.BINARY
                primitiveType = PrimitiveType.fromName(format.isPresent() && format.get().equals("binary") ? format.get() : type.get());
                if (primitiveType == null) {
                    classElement = context.getClassElement(type.get());
                } else {
                    classElement = context.getClassElement(primitiveType.getKeyClass());
                }
            }
            if (classElement.isPresent()) {
                if (primitiveType == null) {
                    final ArraySchema schema = arraySchema(resolveSchema(null, classElement.get(), context, Collections.emptyList()));
                    schemaToValueMap(arraySchemaMap, schema);
                } else {
                    // For primitive type, just copy description field is present.
                    final Schema items = primitiveType.createProperty();
                    items.setDescription((String) annotationValue.get("description", String.class).orElse(null));
                    final ArraySchema schema = arraySchema(items);
                    schemaToValueMap(arraySchemaMap, schema);
                }
            } else {
                arraySchemaMap.putAll(resolveAnnotationValues(context, annotationValue));
            }
        });
        // other properties (minItems,...)
        processAnnotationValue(context, av, arraySchemaMap, Arrays.asList("schema", "arraySchema"), ArraySchema.class);
        return arraySchemaMap;
    }

    private Map<CharSequence, Object> resolveAnnotationValues(VisitorContext context, AnnotationValue<?> av) {
        final Map<CharSequence, Object> valueMap = toValueMap(av.getValues(), context);
        bindSchemaIfNeccessary(context, av, valueMap);
        final String annotationName = av.getAnnotationName();
        if (Parameter.class.getName().equals(annotationName)) {
            normalizeEnumValues(valueMap, CollectionUtils.mapOf(
                    "in", ParameterIn.class,
                    "style", ParameterStyle.class
            ));
        }
        return valueMap;
    }

    private Map toTupleSubMap(Object[] a, String entryKey, String entryValue) {
        Map params = new LinkedHashMap();
        for (Object o : a) {
            AnnotationValue<?> sv = (AnnotationValue<?>) o;
            final Optional<String> n = sv.get(entryKey, String.class);
            final Optional<String> expr = sv.get(entryValue, String.class);
            if (n.isPresent() && expr.isPresent()) {
                params.put(n.get(), expr.get());
            }
        }
        return params;
    }

    /**
     * Resolves the schema for the given type element.
     *
     * @param definingElement The defining element
     * @param type The type element
     * @param context The context
     * @param mediaTypes An optional media type
     * @return The schema or null if it cannot be resolved
     */
    protected @Nullable Schema resolveSchema(@Nullable Element definingElement, ClassElement type, VisitorContext context, List<MediaType> mediaTypes) {
        return resolveSchema(resolveOpenAPI(context), definingElement, type, context, mediaTypes);
    }

    /**
     * Resolves the schema for the given type element.
     *
     * @param openAPI The OpenAPI object
     * @param definingElement The defining element
     * @param type The type element
     * @param context The context
     * @param mediaTypes An optional media type
     * @return The schema or null if it cannot be resolved
     */
    protected @Nullable Schema resolveSchema(OpenAPI openAPI, @Nullable Element definingElement, ClassElement type, VisitorContext context, List<MediaType> mediaTypes) {
<<<<<<< HEAD
        return resolveSchema(openAPI, definingElement, type, new ArrayTypeHelper(0), context, mediaTypes);
    }

    private boolean isTypeNullable(ClassElement type) {
        return type.isAssignable("java.util.Optional");
    }

    /**
     * Resolves the schema for the given type element.
     *
     * @param openAPI The OpenAPI object
     * @param definingElement The defining element
     * @param type The type element
     * @param typeHelper The helper to recursively resolve an array type down to its element type
     * @param context The context
     * @param mediaTypes An optional media type
     * @return The schema or null if it cannot be resolved
     */
    private @Nullable Schema resolveSchema(OpenAPI openAPI, @Nullable Element definingElement, ClassElement type, ArrayTypeHelper typeHelper, VisitorContext context, List<MediaType> mediaTypes) {
=======
>>>>>>> 049dadca
        Schema schema = null;

        AnnotationValue<io.swagger.v3.oas.annotations.media.Schema> schemaAnnotationValue = null;
        if (definingElement != null) {
            schemaAnnotationValue  = definingElement.getAnnotation(io.swagger.v3.oas.annotations.media.Schema.class);
        }
        if (type != null && schemaAnnotationValue == null) {
            schemaAnnotationValue  = type.getAnnotation(io.swagger.v3.oas.annotations.media.Schema.class);
        }
        if (schemaAnnotationValue != null) {
            type = schemaAnnotationValue
                    .stringValue("implementation")
                    .flatMap(context::getClassElement)
                    .orElse(type);
        }

        if (type instanceof EnumElement) {
            schema = getSchemaDefinition(openAPI, context, type, definingElement, mediaTypes);
        } else {

            boolean isPublisher = false;
            boolean isObservable = false;
            boolean isNullable = false;

            // StreamingFileUpload implements Publisher, but it should be not considered as a Publisher in the spec file
            if (!type.isAssignable("io.micronaut.http.multipart.StreamingFileUpload") && isContainerType(type)) {
                isPublisher = type.isAssignable(Publisher.class.getName()) && !type.isAssignable("reactor.core.publisher.Mono");
                isObservable = type.isAssignable("io.reactivex.Observable") && !type.isAssignable("reactor.core.publisher.Mono");
                type = type.getFirstTypeArgument().orElse(null);
            } else if (isTypeNullable(type)) {
               isNullable = true;
               type = type.getFirstTypeArgument().orElse(null);
            }
            
            if (type != null) {

                String typeName = type.getName();
                // File upload case
                if ("io.micronaut.http.multipart.StreamingFileUpload".equals(typeName) ||
                    "io.micronaut.http.multipart.CompletedFileUpload".equals(typeName) ||
                    "io.micronaut.http.multipart.CompletedPart".equals(typeName) ||
                    "io.micronaut.http.multipart.PartData".equals(typeName)) {
                    isPublisher = isPublisher && ! "io.micronaut.http.multipart.PartData".equals(typeName);
                    // For file upload, we use PrimitiveType.BINARY
                    typeName = PrimitiveType.BINARY.name();
                }
                PrimitiveType primitiveType = PrimitiveType.fromName(typeName);
                if (!type.isArray() && ClassUtils.isJavaLangType(typeName)) {
                    schema = getPrimitiveType(typeName);
                } else if (!type.isArray() && primitiveType != null) {
                    schema = primitiveType.createProperty();
                } else if (type.isAssignable(Map.class.getName())) {
                    schema = new MapSchema();
                    if (type.getTypeArguments().isEmpty()) {
                        schema.setAdditionalProperties(true);
                    } else {
                        ClassElement valueType = type.getTypeArguments().get("V");
                        if (valueType.getName().equals(Object.class.getName())) {
                            schema.setAdditionalProperties(true);
                        } else {
                            schema.setAdditionalProperties(resolveSchema(openAPI, type, valueType, context, mediaTypes));
                        }
                    }
                } else if (type.isIterable()) {
                    if (type.isArray()) {
                        schema = resolveSchema(openAPI, type, type.fromArray(), context, mediaTypes);
                    } else {
                        Optional<ClassElement> componentType = type.getFirstTypeArgument();
                        if (componentType.isPresent()) {
                            schema = resolveSchema(openAPI, type, componentType.get(), context, mediaTypes);
                        } else {
                            schema = getPrimitiveType(Object.class.getName());
                        }
                    }
                    if (schema != null) {
                        schema = arraySchema(schema);
                    }
                } else {
                    schema = getSchemaDefinition(openAPI, context, type, definingElement, mediaTypes);
                }

            }

            if (schema != null) {
                boolean isStream = false;
                for (MediaType mediaType: mediaTypes) {
                    if (MediaType.TEXT_EVENT_STREAM_TYPE.equals(mediaType) || MediaType.APPLICATION_JSON_STREAM_TYPE.equals(mediaType)) {
                        isStream = true;
                        break;
                    }
                }
                
                if (!isStream && (isPublisher || isObservable)) {
                    schema = arraySchema(schema);
                } else if (isNullable) {
                    schema.setNullable(true);
                }
            }
        }
        return schema;
    }

    /**
     * Resolve the components.
     * @param openAPI The open API
     * @return The components
     */
    protected Components resolveComponents(OpenAPI openAPI) {
        Components components = openAPI.getComponents();
        if (components == null) {
            components = new Components();
            openAPI.setComponents(components);
        }
        return components;
    }

    private void handleUnwrapped(VisitorContext context, Element element, ClassElement elementType, Schema parentSchema, AnnotationValue<JsonUnwrapped> uw) {
        Map<String, Schema> schemas = resolveSchemas(resolveOpenAPI(context));
        String schemaName = element.stringValue(io.swagger.v3.oas.annotations.media.Schema.class, "name").orElse(computeDefaultSchemaName(null, elementType));
        Schema wrappedPropertySchema = schemas.get(schemaName);
        Map properties = wrappedPropertySchema.getProperties();
        if (properties == null || properties.isEmpty()) {
            return;
        }
        String prefix = uw.stringValue("prefix").orElse("");
        String suffix = uw.stringValue("suffix").orElse("");
        for (Entry<String, Schema> prop : (Set<Map.Entry<String, Schema>>) properties.entrySet()) {
            try {
                String propertyName = prop.getKey();
                Schema propertySchema = prop.getValue();
                boolean isRequired = wrappedPropertySchema.getRequired() != null && wrappedPropertySchema.getRequired().contains(propertyName);
                if (StringUtils.isNotEmpty(suffix) || StringUtils.isNotEmpty(prefix)) {
                    propertyName = prefix + propertyName + suffix;
                    propertySchema = jsonMapper.readValue(Json.pretty(prop.getValue()), Schema.class);
                    propertySchema.setName(propertyName);
                }
                addProperty(parentSchema, propertyName, propertySchema, isRequired);
            } catch (IOException e) {
                context.warn("Exception cloning property " + e.getMessage(), null);
            }
        }
    }

    /**
     * Processes a schema property.
     * @param context The visitor context
     * @param element The element
     * @param elementType The element type
     * @param classElement The class element
     * @param parentSchema The parent schema
     * @param propertySchema The property schema
     */
    protected void processSchemaProperty(VisitorContext context, Element element, ClassElement elementType, @Nullable Element classElement, Schema parentSchema, Schema propertySchema) {
        if (propertySchema != null) {
            AnnotationValue<JsonUnwrapped> uw = element.getAnnotation(JsonUnwrapped.class);
            if (uw != null && uw.booleanValue("enabled").orElse(Boolean.TRUE)) {
                handleUnwrapped(context, element, elementType, parentSchema, uw);
            } else {
                final boolean required = element.isAnnotationPresent(NotNull.class)
                        || element.isAnnotationPresent(NotBlank.class)
                        || element.isAnnotationPresent(NotEmpty.class)
                        || element.isAnnotationPresent(Nonnull.class)
                        || element.booleanValue(JsonProperty.class, "required").orElse(false);
                propertySchema = bindSchemaForElement(context, element, elementType, propertySchema);
                String propertyName = resolvePropertyName(element, classElement, propertySchema);
                addProperty(parentSchema, propertyName, propertySchema, required);
            }
        }
    }

    private void addProperty(Schema parentSchema, String name, Schema propertySchema, boolean required) {
        parentSchema.addProperties(name, propertySchema);
        if (required) {
            List<String> requiredList = parentSchema.getRequired();
            // Check for duplicates
            if (requiredList == null || !requiredList.contains(name)) {
                parentSchema.addRequiredItem(name);
            }
        }
    }

    private String resolvePropertyName(Element element, Element classElement,  Schema propertySchema) {
        String name = Optional.ofNullable(propertySchema.getName()).orElse(element.getName());

        if (element.hasAnnotation(JsonProperty.class)) {
            return element.stringValue(JsonProperty.class, "value").orElse(name);
        }
        if (classElement != null && classElement.hasAnnotation(JsonNaming.class)) {
            // INVESTIGATE: "classValue" doesn't work in this case
            Optional<String> propertyNamingStrategyClass = classElement.stringValue(JsonNaming.class);
            if (!propertyNamingStrategyClass.isPresent()) {
                return name;
            }
            PropertyNamingStrategy strategy = propertyNamingStrategyInstances.computeIfAbsent(propertyNamingStrategyClass.get(), clazz -> {
                try {
                    return (PropertyNamingStrategy) Class.forName(propertyNamingStrategyClass.get()).getConstructor().newInstance();
                } catch (Exception e) {
                    throw new RuntimeException("Cannot instantiate: " + clazz);
                }
            });
            if (strategy instanceof PropertyNamingStrategy.PropertyNamingStrategyBase) {
                return ((PropertyNamingStrategy.PropertyNamingStrategyBase) strategy).translate(name);
            }
        }
        return name;
    }

    /**
     * Binds the schema for the given element.
     *
     * @param context The context
     * @param element The element
     * @param elementType The element type
     * @param schemaToBind The schema to bind
     * @return The bound schema
     */
    protected Schema bindSchemaForElement(VisitorContext context, Element element, ClassElement elementType, Schema schemaToBind) {
        AnnotationValue<io.swagger.v3.oas.annotations.media.Schema> schemaAnn = element.getAnnotation(io.swagger.v3.oas.annotations.media.Schema.class);
        if (schemaAnn != null) {
            schemaToBind = bindSchemaAnnotationValue(context, element, schemaToBind, schemaAnn);
            Optional<String> schemaName = schemaAnn.get("name", String.class);
            if (schemaName.isPresent()) {
                schemaToBind.setName(schemaName.get());
            }
            elementType = schemaAnn
                    .stringValue("implementation")
                    .flatMap(context::getClassElement)
                    .orElse(elementType);
        }
        AnnotationValue<io.swagger.v3.oas.annotations.media.ArraySchema> arraySchemaAnn = element.getAnnotation(io.swagger.v3.oas.annotations.media.ArraySchema.class);
        if (arraySchemaAnn != null) {
            schemaToBind = bindArraySchemaAnnotationValue(context, element, schemaToBind, arraySchemaAnn);
            Optional<String> schemaName = arraySchemaAnn.get("name", String.class);
            if (schemaName.isPresent()) {
                schemaToBind.setName(schemaName.get());
            }
        }

        Schema finalSchemaToBind = schemaToBind;
        final boolean isIterableOrMap = elementType.isIterable() || elementType.isAssignable(Map.class);

        if (isIterableOrMap) {
            if (element.isAnnotationPresent(NotEmpty.class)) {
                finalSchemaToBind.setMinItems(1);
            }
            element.getValue(Size.class, "min", Integer.class).ifPresent(finalSchemaToBind::setMinItems);
            element.getValue(Size.class, "max", Integer.class).ifPresent(finalSchemaToBind::setMaxItems);
        } else {
            if ("string".equals(finalSchemaToBind.getType())) {
                if (element.isAnnotationPresent(NotEmpty.class) || element.isAnnotationPresent(NotBlank.class)) {
                    finalSchemaToBind.setMinLength(1);
                }
                element.getValue(Size.class, "min", Integer.class).ifPresent(finalSchemaToBind::setMinLength);
                element.getValue(Size.class, "max", Integer.class).ifPresent(finalSchemaToBind::setMaxLength);
            }

            if (element.isAnnotationPresent(Negative.class)) {
                finalSchemaToBind.setMaximum(BigDecimal.ZERO);
            }
            if (element.isAnnotationPresent(NegativeOrZero.class)) {
                finalSchemaToBind.setMaximum(BigDecimal.ZERO);
            }
            if (element.isAnnotationPresent(Positive.class)) {
                finalSchemaToBind.setMinimum(BigDecimal.ZERO);
            }
            if (element.isAnnotationPresent(PositiveOrZero.class)) {
                finalSchemaToBind.setMinimum(BigDecimal.ZERO);
            }
            element.getValue(Max.class, BigDecimal.class).ifPresent(finalSchemaToBind::setMaximum);
            element.getValue(Min.class, BigDecimal.class).ifPresent(finalSchemaToBind::setMinimum);
            element.getValue(DecimalMax.class, BigDecimal.class).ifPresent(finalSchemaToBind::setMaximum);
            element.getValue(DecimalMin.class, BigDecimal.class).ifPresent(finalSchemaToBind::setMinimum);
            if (element.isAnnotationPresent(Email.class)) {
                finalSchemaToBind.setFormat("email");
            }

            element.findAnnotation(Pattern.class).flatMap(p -> p.get("regexp", String.class)).ifPresent(finalSchemaToBind::setPattern);
        }

        setSchemaDocumentation(element, schemaToBind);
        if (element.isAnnotationPresent(Deprecated.class)) {
            schemaToBind.setDeprecated(true);
        }
        final String defaultValue = element.getValue(Bindable.class, "defaultValue", String.class).orElse(null);
        if (defaultValue != null && schemaToBind.getDefault() == null) {
            schemaToBind.setDefault(defaultValue);
        }
        if (element.isAnnotationPresent(Nullable.class)) {
            schemaToBind.setNullable(true);
        }
        final String defaultJacksonValue = element.stringValue(JsonProperty.class, "defaultValue").orElse(null);
        if (defaultJacksonValue != null && schemaToBind.getDefault() == null) {
            schemaToBind.setDefault(defaultJacksonValue);
        }
        return schemaToBind;
    }

    private void setSchemaDocumentation(Element element, Schema schemaToBind) {
        if (StringUtils.isEmpty(schemaToBind.getDescription())) {
            Optional<String> documentation = element.getDocumentation();
            String doc = documentation.orElse(null);
            if (doc != null) {
                JavadocDescription desc = new JavadocParser().parse(doc);
                schemaToBind.setDescription(desc.getMethodDescription());
            }
        }
    }

    /**
     * Binds the schema for the given element.
     *
     * @param context The context
     * @param element The element
     * @param schemaToBind The schema to bind
     * @param schemaAnn The schema annotation
     * @return The bound schema
     */
    protected Schema bindSchemaAnnotationValue(VisitorContext context, Element element, Schema schemaToBind, AnnotationValue<io.swagger.v3.oas.annotations.media.Schema> schemaAnn) {
        JsonNode schemaJson = toJson(schemaAnn.getValues(), context);
        return doBindSchemaAnnotationValue(context, element, schemaToBind, schemaJson, schemaAnn.get("defaultValue", String.class).orElse(null),
                schemaAnn.get("allowableValues", String[].class).orElse(null));
    }

    private Schema doBindSchemaAnnotationValue(VisitorContext context, Element element, Schema schemaToBind,
            JsonNode schemaJson, String defaultValue, String... allowableValues) {
        try {
            schemaToBind = jsonMapper.readerForUpdating(schemaToBind).readValue(schemaJson);
            if (StringUtils.isNotEmpty(defaultValue)) {
                schemaToBind.setDefault(defaultValue);
            }
            if (ArrayUtils.isNotEmpty(allowableValues)) {
                for (String allowableValue : allowableValues) {
                    if (schemaToBind.getEnum() == null || !schemaToBind.getEnum().contains(allowableValue)) {
                        schemaToBind.addEnumItemObject(allowableValue);
                    }
                }
            }
        } catch (IOException e) {
            context.warn("Error reading Swagger Schema for element [" + element + "]: " + e.getMessage(), element);
        }
        return schemaToBind;
    }

    /**
     * Binds the array schema for the given element.
     *
     * @param context The context
     * @param element The element
     * @param schemaToBind The schema to bind
     * @param schemaAnn The schema annotation
     * @return The bound schema
     */
    protected Schema bindArraySchemaAnnotationValue(VisitorContext context, Element element, Schema schemaToBind, AnnotationValue<io.swagger.v3.oas.annotations.media.ArraySchema> schemaAnn) {
        JsonNode schemaJson = toJson(schemaAnn.getValues(), context);
        if (schemaJson.isObject()) {
            ObjectNode objNode = (ObjectNode) schemaJson;
            JsonNode arraySchema = objNode.remove("arraySchema");
            // flatten
            if (arraySchema != null && arraySchema.isObject()) {
                ((ObjectNode) arraySchema).remove("implementation");
                objNode.setAll((ObjectNode) arraySchema);
            }
            // remove schema that maps to 'items'
            JsonNode items = objNode.remove("schema");
            if (items != null && schemaToBind instanceof ArraySchema && ((ArraySchema) schemaToBind).getItems() != null) {
                ArraySchema arrSchemaToBind = (ArraySchema) schemaToBind;
                // if it has no $ref add properties, otherwise we are good
                if (arrSchemaToBind.getItems().get$ref() == null) {
                    try {
                        arrSchemaToBind.items(jsonMapper.readerForUpdating(arrSchemaToBind.getItems()).readValue(items));
                    } catch (IOException e) {
                        context.warn("Error reading Swagger Schema for element [" + element + "]: " + e.getMessage(), element);
                    }
                }
            }
        }
        return doBindSchemaAnnotationValue(context, element, schemaToBind, schemaJson, null);
    }

    private Optional<Map<String, Object>> resolveExtensions(JsonNode jn) {
        try {
            JsonNode extensionsNode = jn.get("extensions");
            if (extensionsNode != null) {
                return Optional.ofNullable(jsonMapper.treeToValue(extensionsNode, Map.class));
            }
        } catch (JsonProcessingException e) {
            // Ignore
        }
        return Optional.empty();
    }

    private Map annotationValueArrayToSubmap(Object[] a, String classifier, VisitorContext context) {
        Map mediaTypes = new LinkedHashMap();
        for (Object o : a) {
            AnnotationValue<?> sv = (AnnotationValue<?>) o;
            String name = sv.get(classifier, String.class).orElse(null);
            if (name == null && classifier.equals("mediaType")) {
                name = MediaType.APPLICATION_JSON;
            }
            if (name != null) {
                Map<CharSequence, Object> map = toValueMap(sv.getValues(), context);
                mediaTypes.put(name, map);
            }
        }
        return mediaTypes;
    }

    private void schemaToValueMap(Map<CharSequence, Object> valueMap, Schema schema) {
        if (schema != null) {
            final BeanMap<Schema> beanMap = BeanMap.of(schema);
            for (Map.Entry<String, Object> e : beanMap.entrySet()) {
                final Object v = e.getValue();
                if (v != null) {
                    valueMap.put(e.getKey(), v);
                }
            }
            if (schema.get$ref() != null) {
                valueMap.put("$ref", schema.get$ref());
            }
        }
    }

    private void bindSchemaIfNeccessary(VisitorContext context, AnnotationValue<?> av, Map<CharSequence, Object> valueMap) {
        final Optional<String> impl = av.get("implementation", String.class);
        final Optional<String> schema = av.get("schema", String.class);
        final Optional<String[]> anyOf = av.get("anyOf", Argument.of(String[].class));
        final Optional<String[]> oneOf = av.get("oneOf", Argument.of(String[].class));
        final Optional<String[]> allOf = av.get("allOf", Argument.of(String[].class));
        // remap keys.
        Object o = valueMap.remove("defaultValue");
        if (o != null) {
            valueMap.put("default", o);
        }
        o = valueMap.remove("allowableValues");
        if (o != null) {
            valueMap.put("enum", o);
        }
        boolean isSchema = io.swagger.v3.oas.annotations.media.Schema.class.getName().equals(av.getAnnotationName());
        if (isSchema && impl.isPresent()) {
            final String className = impl.get();
            bindSchemaForClassName(context, valueMap, className);
        }
        if (DiscriminatorMapping.class.getName().equals(av.getAnnotationName()) && schema.isPresent()) {
            final String className = schema.get();
            bindSchemaForClassName(context, valueMap, className);
        }
        if (isSchema && (anyOf.isPresent() || oneOf.isPresent() || allOf.isPresent())) {
            anyOf.ifPresent(anyOfList -> bindSchemaForComposite(context, valueMap, anyOfList, "anyOf"));
            oneOf.ifPresent(oneOfList -> bindSchemaForComposite(context, valueMap, oneOfList, "oneOf"));
            allOf.ifPresent(allOfList -> bindSchemaForComposite(context, valueMap, allOfList, "allOf"));
        }
    }

    private void bindSchemaForComposite(VisitorContext context, Map<CharSequence, Object> valueMap, String[] classNames, String key) {
        final List<Map<CharSequence, Object>> namesToSchemas = Arrays.stream(classNames).map(className -> {
            final Optional<ClassElement> classElement = context.getClassElement(className);
            Map<CharSequence, Object> schemaMap = new HashMap<>();
            if (classElement.isPresent()) {
                final Schema schema = resolveSchema(null, classElement.get(), context, Collections.emptyList());
                schemaToValueMap(schemaMap, schema);
            }
            return schemaMap;
        }).collect(Collectors.toList());
        valueMap.put(key, namesToSchemas);
    }

    private void bindSchemaForClassName(VisitorContext context, Map<CharSequence, Object> valueMap, String className) {
        final Optional<ClassElement> classElement = context.getClassElement(className);
        if (classElement.isPresent()) {
            final Schema schema = resolveSchema(null, classElement.get(), context, Collections.emptyList());
            schemaToValueMap(valueMap, schema);
        }
    }

    private void checkAllOf(ComposedSchema composedSchema) {
        if (composedSchema != null && composedSchema.getAllOf() != null && !composedSchema.getAllOf().isEmpty() && composedSchema.getProperties() != null
                && !composedSchema.getProperties().isEmpty()) {
            // put all properties as siblings of allOf
            ObjectSchema propSchema = new ObjectSchema();
            propSchema.properties(composedSchema.getProperties());
            propSchema.setDescription(composedSchema.getDescription());
            propSchema.setRequired(composedSchema.getRequired());
            composedSchema.setProperties(null);
            composedSchema.setDescription(null);
            composedSchema.setRequired(null);
            composedSchema.setType(null);
            composedSchema.addAllOfItem(propSchema);
        }
    }

    private Schema getSchemaDefinition(
            OpenAPI openAPI,
            VisitorContext context,
            Element type,
            @Nullable Element definingElement,
            List<MediaType> mediaTypes) {
        // To break the recursion
        if (inProgressSchemas.contains(type.getSimpleName())) {
            return null;
        }
        AnnotationValue<io.swagger.v3.oas.annotations.media.Schema> schemaValue = definingElement == null ? null : definingElement.getDeclaredAnnotation(io.swagger.v3.oas.annotations.media.Schema.class);
        if (schemaValue == null) {
            schemaValue = type.getDeclaredAnnotation(io.swagger.v3.oas.annotations.media.Schema.class);
        }
        Schema schema;
        Map<String, Schema> schemas = resolveSchemas(openAPI);
        if (schemaValue == null) {
            final boolean isBasicType = ClassUtils.isJavaBasicType(type.getName());
            final PrimitiveType primitiveType;
            if (isBasicType) {
                primitiveType = ClassUtils.forName(type.getName(), getClass().getClassLoader()).map(PrimitiveType::fromType).orElse(null);
            } else {
                primitiveType = null;
            }
            if (primitiveType == null) {
                String schemaName = computeDefaultSchemaName(definingElement, type);
                schema = schemas.get(schemaName);
                if (schema == null) {

                    if (type instanceof EnumElement) {
                        schema = new Schema();
                        schema.setName(schemaName);
                        schemas.put(schemaName, schema);

                        schema.setType("string");
                        schema.setEnum(((EnumElement) type).values());
                    } else {
                        if (type instanceof TypedElement) {
                            ClassElement classElement = ((TypedElement) type).getType();
                            Optional<ClassElement> superType = classElement == null ? Optional.empty() : classElement.getSuperType();
                            if (superType.isPresent()) {
                                schema = new ComposedSchema();
                                while (superType.isPresent()) {
                                    final ClassElement superElement = superType.get();
                                    String parentSchemaName = computeDefaultSchemaName(definingElement, superElement);
                                    if (schemas.get(parentSchemaName) != null
                                            || getSchemaDefinition(openAPI, context, superElement, null, mediaTypes) != null) {
                                        Schema parentSchema = new Schema();
                                        parentSchema.set$ref(schemaRef(parentSchemaName));
                                        ((ComposedSchema) schema).addAllOfItem(parentSchema);
                                    }
                                    superType = superElement.getSuperType();
                                }
                            } else {
                                schema = new Schema();
                            }
                        } else {
                            schema = new Schema();
                        }
                        schema.setType("object");
                        schema.setName(schemaName);
                        schemas.put(schemaName, schema);

                        populateSchemaProperties(openAPI, context, type, schema, mediaTypes);
                        if (schema instanceof ComposedSchema) {
                            checkAllOf((ComposedSchema) schema);
                        }
                    }
                }
            } else {
                return primitiveType.createProperty();
            }
        } else {
            String schemaName = schemaValue.get("name", String.class).orElse(computeDefaultSchemaName(definingElement, type));
            schema = schemas.get(schemaName);
            if (schema == null) {
                inProgressSchemas.add(schemaName);
                try {
                    schema = readSchema(schemaValue, openAPI, context, type, mediaTypes);
                    if (schema != null) {
                        schema.setName(schemaName);
                        schemas.put(schemaName, schema);
                    }
                } catch (JsonProcessingException e) {
                    context.warn("Error reading Swagger Parameter for element [" + type + "]: " + e.getMessage(), type);
                } finally {
                    inProgressSchemas.remove(schemaName);
                }
            }
        }
        if (schema != null) {
            setSchemaDocumentation(type, schema);
            Schema schemaRef = new Schema();
            schemaRef.set$ref(schemaRef(schema.getName()));
            schemaRef.setDescription(schema.getDescription());
            return schemaRef;
        }
        return null;
    }

    /**
     * Reads schema.
     *
     * @param schemaValue annotation value
     * @param openAPI     The OpenApi
     * @param context     The VisitorContext
     * @param type        The element
     * @param mediaTypes   The media types of schema
     * @return New schema instance
     * @throws JsonProcessingException when Json parsing fails
     */
    protected Schema readSchema(AnnotationValue<io.swagger.v3.oas.annotations.media.Schema> schemaValue, OpenAPI openAPI, VisitorContext context, @Nullable Element type, List<MediaType> mediaTypes) throws JsonProcessingException {
        Map<CharSequence, Object> values = schemaValue.getValues()
                .entrySet()
                .stream()
                .collect(toMap(e -> e.getKey().equals("requiredProperties") ? "required" : e.getKey(), Map.Entry::getValue));
        Optional<Schema> schemaOpt = toValue(values, context, Schema.class);
        if (!schemaOpt.isPresent()) {
            return null;
        }
        Schema schema = schemaOpt.get();
        ComposedSchema composedSchema = null;
        if (schema instanceof ComposedSchema) {
            composedSchema = (ComposedSchema) schema;
            final Optional<String[]> allOf = schemaValue.get("allOf", String[].class);
            if (allOf.isPresent() && allOf.get().length > 0) {
                final String[] names = allOf.get();
                List<Schema> schemaList = namesToSchemas(openAPI, context, names, mediaTypes);
                for (Schema s: schemaList) {
                    composedSchema.addAllOfItem(s);
                }
            }

            final Optional<String[]> anyOf = schemaValue.get("anyOf", String[].class);
            if (anyOf.isPresent() && anyOf.get().length > 0) {
                final String[] names = anyOf.get();
                List<Schema> schemaList = namesToSchemas(openAPI, context, names, mediaTypes);
                for (Schema s: schemaList) {
                    composedSchema.addAnyOfItem(s);
                }
            }

            final Optional<String[]> oneof = schemaValue.get("oneOf", String[].class);
            if (oneof.isPresent() && oneof.get().length > 0) {
                final String[] names = oneof.get();
                List<Schema> schemaList = namesToSchemas(openAPI, context, names, mediaTypes);
                for (Schema s: schemaList) {
                    composedSchema.addOneOfItem(s);
                }
            }

            schema.setType("object");
        }
        if (type instanceof EnumElement) {
            schema.setType("string");
            schema.setEnum(((EnumElement) type).values());
        } else if (schema instanceof ObjectSchema || composedSchema != null) {
            populateSchemaProperties(openAPI, context, type, schema, mediaTypes);
            checkAllOf(composedSchema);
        }
        return schema;
    }

    private List<Schema> namesToSchemas(OpenAPI openAPI, VisitorContext context, String[] names, List<MediaType> mediaTypes) {
        return Arrays.stream(names).flatMap((Function<String, Stream<Schema>>) className -> {
                                        final Optional<ClassElement> classElement = context.getClassElement(className);
                                        if (classElement.isPresent()) {
                                            final Schema schemaDefinition = getSchemaDefinition(openAPI, context, classElement.get(), null, mediaTypes);
                                            if (schemaDefinition != null) {
                                                return Stream.of(schemaDefinition);
                                            }
                                        }

                                        return Stream.empty();
                                    }).collect(Collectors.toList());
    }

    private String schemaRef(String schemaName) {
        return "#/components/schemas/" + schemaName;
    }

    private String computeDefaultSchemaName(Element definingElement, Element type) {
        final String metaAnnName = definingElement == null ? null : definingElement.getAnnotationNameByStereotype(io.swagger.v3.oas.annotations.media.Schema.class).orElse(null);
        if (metaAnnName != null && !io.swagger.v3.oas.annotations.media.Schema.class.getName().equals(metaAnnName)) {
            return NameUtils.getSimpleName(metaAnnName);
        }
        String javaName;
        if (type instanceof TypedElement) {
            javaName = computeNameWithGenerics(((TypedElement) type).getType());
        } else {
            javaName = type.getSimpleName();
        }
        return javaName.replace("$", ".");
    }

    private String computeNameWithGenerics(ClassElement classElement) {
        StringBuilder builder = new StringBuilder(classElement.getSimpleName());
        computeNameWithGenerics(classElement, builder, new HashSet<>());
        return builder.toString();
    }

    private void computeNameWithGenerics(ClassElement classElement, StringBuilder builder, Set<String> computed) {
        computed.add(classElement.getName());
        final Map<String, ClassElement> typeArguments = classElement.getTypeArguments();
        final Iterator<ClassElement> i = typeArguments.values().iterator();
        if (i.hasNext()) {

            builder.append('_');
            while (i.hasNext()) {
                final ClassElement ce = i.next();
                builder.append(ce.getSimpleName());
                if (!computed.contains(ce.getName())) {
                    computeNameWithGenerics(ce, builder, computed);
                }
                if (i.hasNext()) {
                    builder.append('.');
                }
            }

            builder.append('_');
        }
    }

    /**
     * Returns true if classElement is a JavaClassElement.
     * @param classElement A ClassElement.
     * @param context The context.
     * @return true if classElement is a JavaClassElement.
     */
    static boolean isJavaElement(ClassElement classElement, VisitorContext context) {
        return classElement != null && (("io.micronaut.annotation.processing.visitor.JavaClassElement".equals(classElement.getClass().getName())
                || "io.micronaut.annotation.processing.visitor.JavaClassElementExt".equals(classElement.getClass().getName())) && "io.micronaut.annotation.processing.visitor.JavaVisitorContext".equals(context.getClass().getName()));
    }

    private void populateSchemaProperties(OpenAPI openAPI, VisitorContext context, Element type, Schema schema, List<MediaType> mediaTypes) {
        ClassElement classElement = null;
        if (type instanceof ClassElement) {
            classElement = (ClassElement) type;
        } else if (type instanceof TypedElement) {
            classElement = ((TypedElement) type).getType();
        }

        if (classElement != null) {
            List<PropertyElement> beanProperties;
            final boolean isJavaElement = isJavaElement(classElement, context);
            JavaClassElementExt jce = null;
            if (isJavaElement) {
                jce = new JavaClassElementExt(classElement, context);
                beanProperties = jce.beanProperties();
            } else {
                try {
                    beanProperties = classElement.getBeanProperties().stream().filter(p -> !"groovy.lang.MetaClass".equals(p.getType().getName())).collect(Collectors.toList());
                } catch (Exception e) {
                    //Workaround for https://github.com/micronaut-projects/micronaut-openapi/issues/313
                    beanProperties = Collections.emptyList();
                }
            }
            processPropertyElements(openAPI, context, type, schema, beanProperties, mediaTypes);
            if (isJavaElement) {
                List<PropertyElement> fluentMethodsProperties = jce.fluentBeanProperties();
                processPropertyElements(openAPI, context, type, schema, fluentMethodsProperties, mediaTypes);
            }

            final List<FieldElement> publicFields = classElement.getFields(mods -> mods.contains(ElementModifier.PUBLIC) && mods.size() == 1);

            processPropertyElements(openAPI, context, type, schema, publicFields, mediaTypes);
        }
    }

    private void processPropertyElements(OpenAPI openAPI, VisitorContext context, Element type, Schema schema, List<? extends TypedElement> publicFields, List<MediaType> mediaTypes) {
        for (TypedElement publicField : publicFields) {
            if (publicField.isAnnotationPresent(JsonIgnore.class) || publicField.isAnnotationPresent(Hidden.class)) {
                continue;
            }

            if (publicField instanceof MemberElement && ((MemberElement) publicField).getDeclaringType().equals(type)) {

                Schema propertySchema = resolveSchema(openAPI, publicField, publicField.getType(), context, mediaTypes);

                processSchemaProperty(
                        context,
                        publicField,
                        publicField.getType(),
                        type,
                        schema,
                        propertySchema
                );
            }
        }
    }

    private Map<String, Schema> resolveSchemas(OpenAPI openAPI) {
        Components components = resolveComponents(openAPI);
        Map<String, Schema> schemas = components.getSchemas();
        if (schemas == null) {
            schemas = new LinkedHashMap<>();
            components.setSchemas(schemas);
        }
        return schemas;
    }

    private ArraySchema arraySchema(Schema schema) {
        if (schema == null) {
            return null;
        }
        ArraySchema arraySchema = new ArraySchema();
        arraySchema.setItems(schema);
        return arraySchema;
    }

    private Schema getPrimitiveType(String typeName) {
        Schema schema = null;
        Optional<Class> aClass = ClassUtils.getPrimitiveType(typeName);
        if (!aClass.isPresent()) {
            aClass = ClassUtils.forName(typeName, getClass().getClassLoader());
        }

        if (aClass.isPresent()) {
            Class concreteType = aClass.get();
            Class wrapperType = ReflectionUtils.getWrapperType(concreteType);

            PrimitiveType primitiveType = PrimitiveType.fromType(wrapperType);
            if (primitiveType != null) {
                schema = primitiveType.createProperty();
            }
        }
        return schema;
    }

    private boolean isContainerType(ClassElement type) {
        return CollectionUtils.setOf(
                Optional.class.getName(),
                Future.class.getName(),
                Publisher.class.getName(),
                "io.reactivex.Single",
                "io.reactivex.Observable",
                "io.reactivex.Maybe"
        ).stream().anyMatch(type::isAssignable);
    }

    /**
     * Processes {@link io.swagger.v3.oas.annotations.security.SecurityScheme}
     * annotations.
     *
     * @param element The element
     * @param context The visitor context
     */
    protected void processSecuritySchemes(ClassElement element, VisitorContext context) {
        final List<AnnotationValue<io.swagger.v3.oas.annotations.security.SecurityScheme>> values = element
                .getAnnotationValuesByType(io.swagger.v3.oas.annotations.security.SecurityScheme.class);
        final OpenAPI openAPI = resolveOpenAPI(context);
        for (AnnotationValue<io.swagger.v3.oas.annotations.security.SecurityScheme> securityRequirementAnnotationValue : values) {

            final Optional<String> n = securityRequirementAnnotationValue.get("name", String.class);
            n.ifPresent(name -> {

                final Map<CharSequence, Object> map = toValueMap(securityRequirementAnnotationValue.getValues(), context);
                if (map.containsKey("paramName")) {
                    map.put("name", map.remove("paramName"));
                } else {
                    map.remove("name");
                }
                normalizeEnumValues(map, CollectionUtils.mapOf("type", SecurityScheme.Type.class, "in", SecurityScheme.In.class));
                Optional<SecurityScheme> securityRequirement = toValue(map, context, SecurityScheme.class);
                securityRequirement.ifPresent(securityScheme -> {

                    try {
                        securityScheme.setIn(Enum.valueOf(SecurityScheme.In.class, map.get("in").toString().toUpperCase(Locale.ENGLISH)));
                    } catch (Exception e) {
                        // ignore
                    }
                    resolveComponents(openAPI).addSecuritySchemes(name, securityScheme);
                });
            });
        }
    }

    /**
     * Normalizes enum values stored in the map.
     *
     * @param paramValues The values
     * @param enumTypes The enum types.
     */
    protected void normalizeEnumValues(Map<CharSequence, Object> paramValues, Map<String, Class<? extends Enum>> enumTypes) {
        for (Map.Entry<String, Class<? extends Enum>> entry : enumTypes.entrySet()) {
            final String name = entry.getKey();
            final Class<? extends Enum> enumType = entry.getValue();
            Object in = paramValues.get(name);
            if (in != null) {
                try {
                    final Enum enumInstance = Enum.valueOf(enumType, in.toString());
                    paramValues.put(name, enumInstance.toString());
                } catch (Exception e) {
                    // ignore
                }
            }

        }
    }

    /**
     * Maps annotation value to {@link io.swagger.v3.oas.annotations.security.SecurityRequirement}.
     * Correct format is:
     *  custom_name:
     *    - custom_scope1
     *    - custom_scope2
     * @param r The value of {@link SecurityRequirement}.
     * @return converted object.
     */
    protected SecurityRequirement mapToSecurityRequirement(AnnotationValue<io.swagger.v3.oas.annotations.security.SecurityRequirement> r) {
        String name = r.getRequiredValue("name", String.class);
        List<String> scopes = r.get("scopes", String[].class).map(Arrays::asList).orElse(Collections.emptyList());
        SecurityRequirement securityRequirement = new SecurityRequirement();
        securityRequirement.addList(name, scopes);
        return securityRequirement;
    }

    /**
     * Converts annotation to model.
     * @param <T> The model type.
     * @param <A> The annotation type.
     * @param element The element to process.
     * @param context The context.
     * @param annotationType The annotation type.
     * @param modelType The model type.
     * @param tagList The initial list of models.
     * @return A list of model objects.
     */
    <T, A extends Annotation> List<T> processOpenApiAnnotation(Element element, VisitorContext context, Class<A> annotationType, Class<T> modelType, List<T> tagList) {
        List<AnnotationValue<A>> annotations = element.getAnnotationValuesByType(annotationType);
        if (CollectionUtils.isNotEmpty(annotations)) {
            if (CollectionUtils.isEmpty(tagList)) {
                tagList = new ArrayList<>();
            }
            for (AnnotationValue<A> tag : annotations) {
                Map<CharSequence, Object> values;
                if (tag.getAnnotationName().equals(SecurityRequirement.class.getName()) && tag.getValues().size() > 0) {
                    Object name = tag.getValues().get("name");
                    Object scopes = Optional.ofNullable(tag.getValues().get("scopes")).orElse(new ArrayList<String>());
                    values = Collections.singletonMap((CharSequence) name, scopes);
                } else {
                    values = tag.getValues();
                }
                toValue(values, context, modelType).ifPresent(tagList::add);
            }
        }
        return tagList;
    }
}<|MERGE_RESOLUTION|>--- conflicted
+++ resolved
@@ -603,7 +603,6 @@
      * @return The schema or null if it cannot be resolved
      */
     protected @Nullable Schema resolveSchema(OpenAPI openAPI, @Nullable Element definingElement, ClassElement type, VisitorContext context, List<MediaType> mediaTypes) {
-<<<<<<< HEAD
         return resolveSchema(openAPI, definingElement, type, new ArrayTypeHelper(0), context, mediaTypes);
     }
 
@@ -623,8 +622,6 @@
      * @return The schema or null if it cannot be resolved
      */
     private @Nullable Schema resolveSchema(OpenAPI openAPI, @Nullable Element definingElement, ClassElement type, ArrayTypeHelper typeHelper, VisitorContext context, List<MediaType> mediaTypes) {
-=======
->>>>>>> 049dadca
         Schema schema = null;
 
         AnnotationValue<io.swagger.v3.oas.annotations.media.Schema> schemaAnnotationValue = null;
