/*
 * Copyright 2017-2023 original authors
 *
 * Licensed under the Apache License, Version 2.0 (the "License");
 * you may not use this file except in compliance with the License.
 * You may obtain a copy of the License at
 *
 * https://www.apache.org/licenses/LICENSE-2.0
 *
 * Unless required by applicable law or agreed to in writing, software
 * distributed under the License is distributed on an "AS IS" BASIS,
 * WITHOUT WARRANTIES OR CONDITIONS OF ANY KIND, either express or implied.
 * See the License for the specific language governing permissions and
 * limitations under the License.
 */
package io.micronaut.openapi.visitor;

import java.io.IOException;
import java.lang.annotation.Annotation;
import java.math.BigDecimal;
import java.math.BigInteger;
import java.net.URI;
import java.net.URL;
import java.time.Instant;
import java.time.LocalDate;
import java.time.LocalDateTime;
import java.time.LocalTime;
import java.time.OffsetDateTime;
import java.time.ZonedDateTime;
import java.util.ArrayList;
import java.util.Arrays;
import java.util.Calendar;
import java.util.Collection;
import java.util.Collections;
import java.util.Date;
import java.util.HashMap;
import java.util.HashSet;
import java.util.Iterator;
import java.util.LinkedHashMap;
import java.util.List;
import java.util.Map;
import java.util.Map.Entry;
import java.util.Optional;
import java.util.Set;
import java.util.UUID;
import java.util.concurrent.locks.Lock;
import java.util.concurrent.locks.ReentrantLock;
import java.util.function.Function;
import java.util.stream.Stream;

import javax.xml.datatype.XMLGregorianCalendar;

import io.micronaut.core.annotation.AnnotationClassValue;
import io.micronaut.core.annotation.AnnotationValue;
import io.micronaut.core.annotation.Internal;
import io.micronaut.core.annotation.NonNull;
import io.micronaut.core.annotation.Nullable;
import io.micronaut.core.beans.BeanMap;
import io.micronaut.core.bind.annotation.Bindable;
import io.micronaut.core.naming.NameUtils;
import io.micronaut.core.reflect.ClassUtils;
import io.micronaut.core.reflect.ReflectionUtils;
import io.micronaut.core.type.Argument;
import io.micronaut.core.util.ArrayUtils;
import io.micronaut.core.util.CollectionUtils;
import io.micronaut.core.util.StringUtils;
import io.micronaut.http.HttpStatus;
import io.micronaut.http.MediaType;
import io.micronaut.http.uri.UriMatchTemplate;
import io.micronaut.http.uri.UriMatchVariable;
import io.micronaut.inject.ast.ClassElement;
import io.micronaut.inject.ast.Element;
import io.micronaut.inject.ast.ElementQuery;
import io.micronaut.inject.ast.EnumConstantElement;
import io.micronaut.inject.ast.EnumElement;
import io.micronaut.inject.ast.FieldElement;
import io.micronaut.inject.ast.GenericElement;
import io.micronaut.inject.ast.GenericPlaceholderElement;
import io.micronaut.inject.ast.MemberElement;
import io.micronaut.inject.ast.PropertyElement;
import io.micronaut.inject.ast.TypedElement;
import io.micronaut.inject.ast.WildcardElement;
import io.micronaut.inject.visitor.VisitorContext;
import io.micronaut.openapi.OpenApiUtils;
import io.micronaut.openapi.javadoc.JavadocDescription;
import io.micronaut.openapi.swagger.core.util.PrimitiveType;
import io.micronaut.openapi.visitor.ConfigUtils.SchemaDecorator;
import io.swagger.v3.oas.annotations.Hidden;
import io.swagger.v3.oas.annotations.Parameter;
import io.swagger.v3.oas.annotations.enums.ParameterIn;
import io.swagger.v3.oas.annotations.enums.ParameterStyle;
import io.swagger.v3.oas.annotations.extensions.Extension;
import io.swagger.v3.oas.annotations.headers.Header;
import io.swagger.v3.oas.annotations.links.Link;
import io.swagger.v3.oas.annotations.links.LinkParameter;
import io.swagger.v3.oas.annotations.media.Content;
import io.swagger.v3.oas.annotations.media.DiscriminatorMapping;
import io.swagger.v3.oas.annotations.media.Encoding;
import io.swagger.v3.oas.annotations.media.ExampleObject;
import io.swagger.v3.oas.annotations.media.Schema.AccessMode;
import io.swagger.v3.oas.annotations.media.Schema.AdditionalPropertiesValue;
import io.swagger.v3.oas.annotations.responses.ApiResponse;
import io.swagger.v3.oas.annotations.security.OAuthScope;
import io.swagger.v3.oas.annotations.servers.Server;
import io.swagger.v3.oas.annotations.servers.ServerVariable;
import io.swagger.v3.oas.models.Components;
import io.swagger.v3.oas.models.ExternalDocumentation;
import io.swagger.v3.oas.models.OpenAPI;
import io.swagger.v3.oas.models.PathItem;
import io.swagger.v3.oas.models.Paths;
import io.swagger.v3.oas.models.media.ArraySchema;
import io.swagger.v3.oas.models.media.ComposedSchema;
import io.swagger.v3.oas.models.media.MapSchema;
import io.swagger.v3.oas.models.media.Schema;
import io.swagger.v3.oas.models.media.StringSchema;
import io.swagger.v3.oas.models.security.SecurityRequirement;
import io.swagger.v3.oas.models.security.SecurityScheme;
import io.swagger.v3.oas.models.tags.Tag;

import com.fasterxml.jackson.annotation.JsonAnySetter;
import com.fasterxml.jackson.annotation.JsonIgnore;
import com.fasterxml.jackson.annotation.JsonProperty;
import com.fasterxml.jackson.annotation.JsonUnwrapped;
import com.fasterxml.jackson.annotation.JsonView;
import com.fasterxml.jackson.core.JsonProcessingException;
import com.fasterxml.jackson.databind.JsonNode;
import com.fasterxml.jackson.databind.PropertyNamingStrategies;
import com.fasterxml.jackson.databind.PropertyNamingStrategy;
import com.fasterxml.jackson.databind.annotation.JsonNaming;
import com.fasterxml.jackson.databind.node.ObjectNode;

import static io.micronaut.openapi.visitor.ConfigUtils.getConfigProperty;
import static io.micronaut.openapi.visitor.ConfigUtils.getCustomSchema;
import static io.micronaut.openapi.visitor.ConfigUtils.getExpandableProperties;
import static io.micronaut.openapi.visitor.ConfigUtils.getSchemaDecoration;
import static io.micronaut.openapi.visitor.ConfigUtils.isJsonViewDefaultInclusion;
import static io.micronaut.openapi.visitor.ConvertUtils.parseJsonString;
import static io.micronaut.openapi.visitor.ConvertUtils.resolveExtensions;
import static io.micronaut.openapi.visitor.ConvertUtils.setDefaultValueObject;
import static io.micronaut.openapi.visitor.ElementUtils.isElementNotNullable;
import static io.micronaut.openapi.visitor.ElementUtils.isFileUpload;
import static io.micronaut.openapi.visitor.ElementUtils.isNullable;
import static io.micronaut.openapi.visitor.OpenApiApplicationVisitor.expandProperties;
import static io.micronaut.openapi.visitor.OpenApiApplicationVisitor.resolvePlaceholders;
import static io.micronaut.openapi.visitor.OpenApiConfigProperty.MICRONAUT_OPENAPI_FIELD_VISIBILITY_LEVEL;
import static io.micronaut.openapi.visitor.OpenApiConfigProperty.MICRONAUT_SERVER_CONTEXT_PATH;
import static io.micronaut.openapi.visitor.SchemaUtils.EMPTY_SCHEMA;
import static io.micronaut.openapi.visitor.SchemaUtils.TYPE_OBJECT;
import static io.micronaut.openapi.visitor.SchemaUtils.processExtensions;
import static io.micronaut.openapi.visitor.Utils.resolveComponents;
import static java.util.stream.Collectors.toMap;

/**
 * Abstract base class for OpenAPI visitors.
 *
 * @author graemerocher
 * @since 1.0
 */
@Internal
abstract class AbstractOpenApiVisitor {

    private static final Lock VISITED_ELEMENTS_LOCK = new ReentrantLock();

    /**
     * Stores relations between schema names and class names.
     */
    private final Map<String, String> schemaNameToClassNameMap = new HashMap<>();
    /**
     * Stores class name counters for schema suffix, when found classes with same name in different packages.
     */
    private final Map<String, Integer> shemaNameSuffixCounterMap = new HashMap<>();
    /**
     * Stores the current in progress type.
     */
    private final List<String> inProgressSchemas = new ArrayList<>(10);
    /**
     * {@link PropertyNamingStrategy} instances cache.
     */
    private final Map<String, PropertyNamingStrategy> propertyNamingStrategyInstances = new HashMap<>();

    /**
     * Increments the number of visited elements.
     *
     * @param context The context
     */
    void incrementVisitedElements(VisitorContext context) {
        VISITED_ELEMENTS_LOCK.lock();
        try {
            context.put(Utils.ATTR_VISITED_ELEMENTS, ContextUtils.getVisitedElements(context) + 1);
        } finally {
            VISITED_ELEMENTS_LOCK.unlock();
        }
    }

    /**
     * Returns the number of visited elements.
     *
     * @param context The context.
     *
     * @return The number of visited elements.
     */
    int visitedElements(VisitorContext context) {
        VISITED_ELEMENTS_LOCK.lock();
        try {
            return ContextUtils.getVisitedElements(context);
        } finally {
            VISITED_ELEMENTS_LOCK.unlock();
        }
    }

    /**
     * Convert the given map to a JSON node.
     *
     * @param values The values
     * @param context The visitor context
     * @param jsonViewClass Class from JsonView annotation
     *
     * @return The node
     */
    JsonNode toJson(Map<CharSequence, Object> values, VisitorContext context, @Nullable ClassElement jsonViewClass) {
        Map<CharSequence, Object> newValues = toValueMap(values, context, jsonViewClass);
        return OpenApiUtils.getJsonMapper().valueToTree(newValues);
    }

    /**
     * Convert the given Map to a JSON node and then to the specified type.
     *
     * @param <T> The output class type
     * @param values The values
     * @param context The visitor context
     * @param type The class
     * @param jsonViewClass Class from JsonView annotation
     *
     * @return The converted instance
     */
    <T> Optional<T> toValue(Map<CharSequence, Object> values, VisitorContext context, Class<T> type, @Nullable ClassElement jsonViewClass) {
        JsonNode node = toJson(values, context, jsonViewClass);
        try {
            return Optional.ofNullable(ConvertUtils.treeToValue(node, type, context));
        } catch (JsonProcessingException e) {
            context.warn("Error converting  [" + node + "]: to " + type + ": " + e.getMessage(), null);
        }
        return Optional.empty();
    }

    /**
     * Reads the security requirements annotation of the specified element.
     *
     * @param element The Element to process.
     *
     * @return A list of SecurityRequirement
     */
    List<SecurityRequirement> readSecurityRequirements(Element element) {
        return readSecurityRequirements(element.getAnnotationValuesByType(io.swagger.v3.oas.annotations.security.SecurityRequirement.class));
    }

    List<SecurityRequirement> readSecurityRequirements(List<AnnotationValue<io.swagger.v3.oas.annotations.security.SecurityRequirement>> annotations) {
        var result = new ArrayList<SecurityRequirement>(annotations.size());
        for (var ann : annotations) {
            result.add(ConvertUtils.mapToSecurityRequirement(ann));
        }
        return result;
    }

    /**
     * Resolve the PathItem for the given {@link UriMatchTemplate}.
     *
     * @param context The context
     * @param matchTemplates The match templates
     *
     * @return The {@link PathItem}
     */
    Map<String, List<PathItem>> resolvePathItems(VisitorContext context, List<UriMatchTemplate> matchTemplates) {
        OpenAPI openAPI = Utils.resolveOpenApi(context);
        Paths paths = openAPI.getPaths();
        if (paths == null) {
            paths = new Paths();
            openAPI.setPaths(paths);
        }

        Map<String, List<PathItem>> resultPathItemsMap = new HashMap<>();

        for (UriMatchTemplate matchTemplate : matchTemplates) {

            StringBuilder result = new StringBuilder();

            boolean optionalPathVar = false;
            boolean varProcess = false;
            boolean valueProcess = false;
            boolean isFirstVarChar = true;
            boolean needToSkip = false;
            final String pathString = matchTemplate.toPathString();
            for (char c : pathString.toCharArray()) {
                if (varProcess) {
                    if (isFirstVarChar) {
                        isFirstVarChar = false;
                        if (c == '?' || c == '.') {
                            needToSkip = true;
                            result.deleteCharAt(result.length() - 1);
                            continue;
                        } else if (c == '+' || c == '0') {
                            continue;
                        } else if (c == '/') {
                            needToSkip = true;
                            result.deleteCharAt(result.length() - 1);
                            continue;
                        }
                    }
                    if (c == ':') {
                        valueProcess = true;
                        continue;
                    }
                    if (c == '}') {
                        varProcess = false;
                        valueProcess = false;
                        if (!needToSkip) {
                            result.append('}');
                        }
                        needToSkip = false;
                        continue;
                    }
                    if (valueProcess || needToSkip) {
                        continue;
                    }
                }
                if (c == '{') {
                    varProcess = true;
                    isFirstVarChar = true;
                }
                result.append(c);
            }

            String resultPath = OpenApiApplicationVisitor.replacePlaceholders(result.toString(), context);

            if (!resultPath.startsWith("/") && !resultPath.startsWith("$")) {
                resultPath = "/" + resultPath;
            }
            String contextPath = ConfigUtils.getConfigProperty(MICRONAUT_SERVER_CONTEXT_PATH, context);
            if (StringUtils.isNotEmpty(contextPath)) {
                if (!contextPath.startsWith("/") && !contextPath.startsWith("$")) {
                    contextPath = "/" + contextPath;
                }
                if (contextPath.endsWith("/")) {
                    contextPath = contextPath.substring(0, contextPath.length() - 1);
                }
                resultPath = contextPath + resultPath;
            }

            Map<Integer, String> finalPaths = new HashMap<>();
            finalPaths.put(-1, resultPath);
            if (CollectionUtils.isNotEmpty(matchTemplate.getVariables())) {
                List<String> optionalVars = new ArrayList<>();
                // need check not required path variables
                for (UriMatchVariable var : matchTemplate.getVariables()) {
                    if (var.isQuery() || !var.isOptional() || var.isExploded()) {
                        continue;
                    }
                    optionalVars.add(var.getName());
                }
                if (CollectionUtils.isNotEmpty(optionalVars)) {

                    int i = 0;
                    for (String var : optionalVars) {
                        if (finalPaths.isEmpty()) {
                            finalPaths.put(i, resultPath + "/{" + var + '}');
                            i++;
                            continue;
                        }
                        for (Map.Entry<Integer, String> entry : finalPaths.entrySet()) {
                            if (entry.getKey() + 1 < i) {
                                continue;
                            }
                            finalPaths.put(i, entry.getValue() + "/{" + var + '}');
                        }
                        i++;
                    }
                }
            }

            for (String finalPath : finalPaths.values()) {
                List<PathItem> resultPathItems = resultPathItemsMap.computeIfAbsent(finalPath, k -> new ArrayList<>());
                resultPathItems.add(paths.computeIfAbsent(finalPath, key -> new PathItem()));
            }
        }

        return resultPathItemsMap;
    }

    private List<String> addOptionalVars(List<String> paths, String var, int level) {
        List<String> additionalPaths = new ArrayList<>(paths);
        if (paths.isEmpty()) {
            additionalPaths.add("/{" + var + '}');
        } else {
            for (String path : paths) {
                additionalPaths.add(path + "/{" + var + '}');
            }
        }
        return additionalPaths;
    }

    /**
     * Convert the values to a map.
     *
     * @param values The values
     * @param context The visitor context
     * @param jsonViewClass Class from JsonView annotation
     *
     * @return The map
     */
    protected Map<CharSequence, Object> toValueMap(Map<CharSequence, Object> values, VisitorContext context, @Nullable ClassElement jsonViewClass) {
        Map<CharSequence, Object> newValues = new HashMap<>(values.size());
        for (Map.Entry<CharSequence, Object> entry : values.entrySet()) {
            CharSequence key = entry.getKey();
            Object value = entry.getValue();

            if (value instanceof AnnotationValue<?> av) {
                if (av.getAnnotationName().equals(io.swagger.v3.oas.annotations.media.ArraySchema.class.getName())) {
                    final Map<CharSequence, Object> valueMap = resolveArraySchemaAnnotationValues(context, av, jsonViewClass);
                    newValues.put("schema", valueMap);
                } else {
                    final Map<CharSequence, Object> valueMap = resolveAnnotationValues(context, av, jsonViewClass);
                    newValues.put(key, valueMap);
                }
            } else if (value instanceof AnnotationClassValue<?> acv) {
                final Optional<? extends Class<?>> type = acv.getType();
                type.ifPresent(aClass -> newValues.put(key, aClass));
            } else if (value != null) {
                if (value.getClass().isArray()) {
                    Object[] a = (Object[]) value;
                    if (ArrayUtils.isNotEmpty(a)) {
                        Object first = a[0];

                        // are class values
                        if (first instanceof AnnotationClassValue) {
                            List<Class<?>> classes = new ArrayList<>(a.length);
                            for (Object o : a) {
                                AnnotationClassValue<?> acv = (AnnotationClassValue<?>) o;
                                acv.getType().ifPresent(classes::add);
                            }
                            newValues.put(key, classes);
                        } else if (first instanceof AnnotationValue<?> annValue) {
                            String annotationName = annValue.getAnnotationName();
                            if (io.swagger.v3.oas.annotations.security.SecurityRequirement.class.getName().equals(annotationName)) {
                                List<SecurityRequirement> securityRequirements = new ArrayList<>(a.length);
                                for (Object o : a) {
                                    securityRequirements.add(ConvertUtils.mapToSecurityRequirement((AnnotationValue<io.swagger.v3.oas.annotations.security.SecurityRequirement>) o));
                                }
                                newValues.put(key, securityRequirements);
                            } else if (Extension.class.getName().equals(annotationName)) {
                                Map<CharSequence, Object> extensions = new HashMap<>();
                                for (Object o : a) {
                                    processExtensions(extensions, (AnnotationValue<Extension>) o);
                                }
                                newValues.put("extensions", extensions);
                            } else if (Encoding.class.getName().equals(annotationName)) {
                                Map<String, Object> encodings = annotationValueArrayToSubmap(a, "name", context, null);
                                newValues.put(key, encodings);
                            } else if (Content.class.getName().equals(annotationName)) {
                                Map<String, Object> mediaTypes = annotationValueArrayToSubmap(a, "mediaType", context, jsonViewClass);
                                newValues.put(key, mediaTypes);
                            } else if (Link.class.getName().equals(annotationName) || Header.class.getName().equals(annotationName)) {
                                Map<String, Object> linksOrHeaders = annotationValueArrayToSubmap(a, "name", context, jsonViewClass);
                                for (Object linkOrHeader : linksOrHeaders.values()) {
                                    Map<String, Object> linkOrHeaderMap = (Map<String, Object>) linkOrHeader;
                                    if (linkOrHeaderMap.containsKey("ref")) {
                                        linkOrHeaderMap.put("$ref", linkOrHeaderMap.remove("ref"));
                                    }
                                    if (linkOrHeaderMap.containsKey("schema")) {
                                        Map<String, Object> schemaMap = (Map<String, Object>) linkOrHeaderMap.get("schema");
                                        if (schemaMap.containsKey("ref")) {
                                            Object ref = schemaMap.get("ref");
                                            schemaMap.clear();
                                            schemaMap.put("$ref", ref);
                                        }
                                        if (schemaMap.containsKey("defaultValue")) {
                                            schemaMap.put("default", schemaMap.remove("defaultValue"));
                                        }
                                        if (schemaMap.containsKey("allowableValues")) {
                                            // The key in the generated openapi needs to be "enum"
                                            schemaMap.put("enum", schemaMap.remove("allowableValues"));
                                        }
                                    }
                                }
                                newValues.put(key, linksOrHeaders);
                            } else if (LinkParameter.class.getName().equals(annotationName)) {
                                Map<String, String> params = toTupleSubMap(a, "name", "expression");
                                newValues.put(key, params);
                            } else if (OAuthScope.class.getName().equals(annotationName)) {
                                Map<String, String> params = toTupleSubMap(a, "name", "description");
                                newValues.put(key, params);
                            } else if (ApiResponse.class.getName().equals(annotationName)) {
                                Map<String, Map<CharSequence, Object>> responses = new LinkedHashMap<>();
                                for (Object o : a) {
                                    AnnotationValue<ApiResponse> sv = (AnnotationValue<ApiResponse>) o;
                                    String name = sv.stringValue("responseCode").orElse("default");
                                    Map<CharSequence, Object> map = toValueMap(sv.getValues(), context, jsonViewClass);
                                    if (map.containsKey("ref")) {
                                        Object ref = map.get("ref");
                                        map.clear();
                                        map.put("$ref", ref);
                                    }

                                    try {
                                        if (!map.containsKey("description")) {
                                            map.put("description", name.equals("default") ? "OK response" : HttpStatus.valueOf(Integer.parseInt(name)).getReason());
                                        }
                                    } catch (Exception e) {
                                        map.put("description", "Response " + name);
                                    }

                                    responses.put(name, map);
                                }
                                newValues.put(key, responses);
                            } else if (ExampleObject.class.getName().equals(annotationName)) {
                                Map<String, Map<CharSequence, Object>> examples = new LinkedHashMap<>();
                                for (Object o : a) {
                                    AnnotationValue<ExampleObject> sv = (AnnotationValue<ExampleObject>) o;
                                    String name = sv.stringValue("name").orElse("example");
                                    Map<CharSequence, Object> map = toValueMap(sv.getValues(), context, null);
                                    if (map.containsKey("ref")) {
                                        Object ref = map.get("ref");
                                        map.clear();
                                        map.put("$ref", ref);
                                    }
                                    examples.put(name, map);
                                }
                                newValues.put(key, examples);
                            } else if (Server.class.getName().equals(annotationName)) {
                                List<Map<CharSequence, Object>> servers = new ArrayList<>();
                                for (Object o : a) {
                                    AnnotationValue<ServerVariable> sv = (AnnotationValue<ServerVariable>) o;
                                    Map<CharSequence, Object> variables = new LinkedHashMap<>(toValueMap(sv.getValues(), context, null));
                                    servers.add(variables);
                                }
                                newValues.put(key, servers);
                            } else if (ServerVariable.class.getName().equals(annotationName)) {
                                Map<String, Map<CharSequence, Object>> variables = new LinkedHashMap<>();
                                for (Object o : a) {
                                    AnnotationValue<ServerVariable> sv = (AnnotationValue<ServerVariable>) o;
                                    Optional<String> n = sv.stringValue("name");
                                    n.ifPresent(name -> {
                                        Map<CharSequence, Object> map = toValueMap(sv.getValues(), context, null);
                                        Object dv = map.get("defaultValue");
                                        if (dv != null) {
                                            map.put("default", dv);
                                        }
                                        if (map.containsKey("allowableValues")) {
                                            // The key in the generated openapi needs to be "enum"
                                            map.put("enum", map.remove("allowableValues"));
                                        }
                                        variables.put(name, map);
                                    });
                                }
                                newValues.put(key, variables);
                            } else if (DiscriminatorMapping.class.getName().equals(annotationName)) {
                                final Map<String, String> mappings = new HashMap<>();
                                for (Object o : a) {
                                    final AnnotationValue<DiscriminatorMapping> dv = (AnnotationValue<DiscriminatorMapping>) o;
                                    final Map<CharSequence, Object> valueMap = resolveAnnotationValues(context, dv, null);
                                    mappings.put(valueMap.get("value").toString(), valueMap.get("$ref").toString());
                                }
                                final Map<String, Object> discriminatorMap = getDiscriminatorMap(newValues);
                                discriminatorMap.put("mapping", mappings);
                                newValues.put("discriminator", discriminatorMap);
                            } else {
                                if (a.length == 1) {
                                    final AnnotationValue<?> av = (AnnotationValue<?>) a[0];
                                    final Map<CharSequence, Object> valueMap = resolveAnnotationValues(context, av, jsonViewClass);
                                    newValues.put(key, toValueMap(valueMap, context, jsonViewClass));
                                } else {

                                    List<Object> list = new ArrayList<>();
                                    for (Object o : a) {
                                        if (o instanceof AnnotationValue<?> av) {
                                            final Map<CharSequence, Object> valueMap = resolveAnnotationValues(context, av, jsonViewClass);
                                            list.add(valueMap);
                                        } else {
                                            list.add(o);
                                        }
                                    }
                                    newValues.put(key, list);
                                }
                            }
                        } else {
                            newValues.put(key, value);
                        }
                    } else {
                        newValues.put(key, a);
                    }
                } else if (key.equals("additionalProperties")) {
                    if (AdditionalPropertiesValue.TRUE.toString().equals(value.toString())) {
                        newValues.put("additionalProperties", true);
                        // TODO
//                    } else if (AdditionalPropertiesValue.USE_ADDITIONAL_PROPERTIES_ANNOTATION.toString().equals(value.toString())) {
                    }
                } else if (key.equals("discriminatorProperty")) {
                    final Map<String, Object> discriminatorMap = getDiscriminatorMap(newValues);
                    discriminatorMap.put("propertyName", parseJsonString(value).orElse(value));
                    newValues.put("discriminator", discriminatorMap);
                } else if (key.equals("style")) {
                    io.swagger.v3.oas.models.parameters.Parameter.StyleEnum paramStyle = null;
                    try {
                        paramStyle = io.swagger.v3.oas.models.parameters.Parameter.StyleEnum.valueOf((String) value);
                    } catch (Exception e) {
                        // ignore
                    }
                    if (paramStyle == null) {
                        for (io.swagger.v3.oas.models.parameters.Parameter.StyleEnum styleValue : io.swagger.v3.oas.models.parameters.Parameter.StyleEnum.values()) {
                            if (styleValue.toString().equals(value)) {
                                paramStyle = styleValue;
                                newValues.put(key, styleValue.toString());
                                break;
                            }
                        }
                    } else {
                        newValues.put(key, paramStyle.toString());
                    }

                    if (paramStyle == null) {
                        io.swagger.v3.oas.models.media.Encoding.StyleEnum encodingStyle = null;
                        try {
                            encodingStyle = io.swagger.v3.oas.models.media.Encoding.StyleEnum.valueOf((String) value);
                        } catch (Exception e) {
                            // ignore
                        }
                        if (encodingStyle == null) {
                            for (io.swagger.v3.oas.models.media.Encoding.StyleEnum styleValue : io.swagger.v3.oas.models.media.Encoding.StyleEnum.values()) {
                                if (styleValue.toString().equals(value)) {
                                    encodingStyle = styleValue;
                                    break;
                                }
                            }
                        }
                        if (encodingStyle != null) {
                            newValues.put(key, encodingStyle.toString());
                        }
                    }
                } else if (key.equals("ref")) {
                    newValues.put("$ref", value);
                } else if (key.equals("accessMode")) {
                    if (io.swagger.v3.oas.annotations.media.Schema.AccessMode.READ_ONLY.toString().equals(value)) {
                        newValues.put("readOnly", Boolean.TRUE);
                    } else if (io.swagger.v3.oas.annotations.media.Schema.AccessMode.WRITE_ONLY.toString().equals(value)) {
                        newValues.put("writeOnly", Boolean.TRUE);
                    }
                } else {
                    newValues.put(key, parseJsonString(value).orElse(value));
                }
            }
        }
        return newValues;
    }

    private Map<String, Object> getDiscriminatorMap(Map<CharSequence, Object> newValues) {
        return newValues.containsKey("discriminator") ? (Map<String, Object>) newValues.get("discriminator") : new HashMap<>();
    }

    private <T extends Schema<?>> void processAnnotationValue(VisitorContext context, AnnotationValue<?> annotationValue,
                                                              Map<CharSequence, Object> arraySchemaMap, List<String> filters,
                                                              Class<T> type, @Nullable ClassElement jsonViewClass) {
        Map<CharSequence, Object> values = annotationValue.getValues().entrySet().stream()
            .filter(entry -> filters == null || !filters.contains((String) entry.getKey()))
            .collect(toMap(e -> e.getKey().equals("requiredProperties") ? "required" : e.getKey(), Map.Entry::getValue));
        Optional<T> schema = toValue(values, context, type, jsonViewClass);
        schema.ifPresent(s -> schemaToValueMap(arraySchemaMap, s));
    }

    private Map<CharSequence, Object> resolveArraySchemaAnnotationValues(VisitorContext context, AnnotationValue<?> av, @Nullable ClassElement jsonViewClass) {
        final Map<CharSequence, Object> arraySchemaMap = new HashMap<>(10);
        // properties
        av.get("arraySchema", AnnotationValue.class).ifPresent(annotationValue ->
            processAnnotationValue(context, (AnnotationValue<?>) annotationValue, arraySchemaMap, Arrays.asList("ref", "implementation"), Schema.class, null)
        );
        // items
        av.get("schema", AnnotationValue.class).ifPresent(annotationValue -> {
            Optional<String> impl = annotationValue.stringValue("implementation");
            Optional<String> type = annotationValue.stringValue("type");
            Optional<String> format = annotationValue.stringValue("format");
            Optional<ClassElement> classElement = Optional.empty();
            PrimitiveType primitiveType = null;
            if (impl.isPresent()) {
                classElement = context.getClassElement(impl.get());
            } else if (type.isPresent()) {
                // if format is "binary", we want PrimitiveType.BINARY
                primitiveType = PrimitiveType.fromName(format.isPresent() && format.get().equals("binary") ? format.get() : type.get());
                if (primitiveType == null) {
                    classElement = context.getClassElement(type.get());
                } else {
                    classElement = context.getClassElement(primitiveType.getKeyClass());
                }
            }
            if (classElement.isPresent()) {
                if (primitiveType == null) {
                    final ArraySchema schema = SchemaUtils.arraySchema(resolveSchema(null, classElement.get(), context, Collections.emptyList(), jsonViewClass));
                    schemaToValueMap(arraySchemaMap, schema);
                } else {
                    // For primitive type, just copy description field is present.
                    final Schema<?> items = primitiveType.createProperty();
                    items.setDescription((String) annotationValue.stringValue("description").orElse(null));
                    final ArraySchema schema = SchemaUtils.arraySchema(items);
                    schemaToValueMap(arraySchemaMap, schema);
                }
            } else {
                arraySchemaMap.putAll(resolveAnnotationValues(context, annotationValue, jsonViewClass));
            }
        });
        // other properties (minItems,...)
        processAnnotationValue(context, av, arraySchemaMap, Arrays.asList("schema", "arraySchema"), ArraySchema.class, null);
        return arraySchemaMap;
    }

    private Map<CharSequence, Object> resolveAnnotationValues(VisitorContext context, AnnotationValue<?> av, @Nullable ClassElement jsonViewClass) {
        final Map<CharSequence, Object> valueMap = toValueMap(av.getValues(), context, jsonViewClass);
        bindSchemaIfNecessary(context, av, valueMap, jsonViewClass);
        final String annotationName = av.getAnnotationName();
        if (Parameter.class.getName().equals(annotationName)) {
            Utils.normalizeEnumValues(valueMap, CollectionUtils.mapOf(
                "in", ParameterIn.class,
                "style", ParameterStyle.class
            ));
        }
        return valueMap;
    }

    private Map<String, String> toTupleSubMap(Object[] a, String entryKey, String entryValue) {
        Map<String, String> params = new LinkedHashMap<>();
        for (Object o : a) {
            AnnotationValue<?> sv = (AnnotationValue<?>) o;
            final Optional<String> n = sv.stringValue(entryKey);
            final Optional<String> expr = sv.stringValue(entryValue);
            if (n.isPresent() && expr.isPresent()) {
                params.put(n.get(), expr.get());
            }
        }
        return params;
    }

    private boolean isTypeNullable(ClassElement type) {
        return type.isAssignable(Optional.class);
    }

    /**
     * Resolves the schema for the given type element.
     *
     * @param definingElement The defining element
     * @param type The type element
     * @param context The context
     * @param mediaTypes An optional media type
     * @param jsonViewClass Class from JsonView annotation
     *
     * @return The schema or null if it cannot be resolved
     */
    @Nullable
    protected Schema<?> resolveSchema(@Nullable Element definingElement, ClassElement type, VisitorContext context, List<MediaType> mediaTypes, @Nullable ClassElement jsonViewClass) {
        return resolveSchema(Utils.resolveOpenApi(context), definingElement, type, context, mediaTypes, jsonViewClass, null, null);
    }

    /**
     * Resolves the schema for the given type element.
     *
     * @param openAPI The OpenAPI object
     * @param definingElement The defining element
     * @param type The type element
     * @param context The context
     * @param mediaTypes An optional media type
     * @param fieldJavadoc Field-level java doc
     * @param classJavadoc Class-level java doc
     * @param jsonViewClass Class from JsonView annotation
     *
     * @return The schema or null if it cannot be resolved
     */
    @Nullable
    protected Schema<?> resolveSchema(OpenAPI openAPI, @Nullable Element definingElement, ClassElement type, VisitorContext context,
                                      List<MediaType> mediaTypes, @Nullable ClassElement jsonViewClass,
                                      JavadocDescription fieldJavadoc, JavadocDescription classJavadoc) {

        AnnotationValue<io.swagger.v3.oas.annotations.media.Schema> schemaAnnotationValue = null;
        if (definingElement != null) {
            schemaAnnotationValue = definingElement.getAnnotation(io.swagger.v3.oas.annotations.media.Schema.class);
        }
        if (type != null && schemaAnnotationValue == null) {
            schemaAnnotationValue = type.getAnnotation(io.swagger.v3.oas.annotations.media.Schema.class);
        }
        boolean isSubstitudedType = false;
        if (schemaAnnotationValue != null) {
            String impl = schemaAnnotationValue.stringValue("implementation").orElse(null);
            if (StringUtils.isNotEmpty(impl)) {
                type = context.getClassElement(impl).orElse(type);
                isSubstitudedType = true;
            } else {
                String schemaType = schemaAnnotationValue.stringValue("type").orElse(null);
                if (StringUtils.isNotEmpty(schemaType) && !(type instanceof EnumElement)) {
                    PrimitiveType primitiveType = PrimitiveType.fromName(schemaType);
                    if (primitiveType != null && primitiveType != PrimitiveType.OBJECT) {
                        type = context.getClassElement(primitiveType.getKeyClass()).orElse(type);
                        isSubstitudedType = true;
                    }
                }
            }
        }

        Boolean isArray = null;
        Boolean isIterable = null;

        ClassElement componentType = type != null ? type.getFirstTypeArgument().orElse(null) : null;
        if (type instanceof WildcardElement wildcardEl) {
            type = CollectionUtils.isNotEmpty(wildcardEl.getUpperBounds()) ? wildcardEl.getUpperBounds().get(0) : null;
        } else if (type instanceof GenericPlaceholderElement placeholderEl) {
            isArray = type.isArray();
            isIterable = type.isIterable();
<<<<<<< HEAD
            type = placeholderEl.getResolved().orElse(CollectionUtils.isNotEmpty(placeholderEl.getBounds()) ? placeholderEl.getBounds().get(0) : null);
        } else if (type instanceof GenericElement genericEl) {
            isArray = type.isArray();
            isIterable = type.isIterable();
            type = genericEl.getResolved().orElse(null);
=======
            if (!isArray) {
                type = placeholderEl.getResolved().orElse(CollectionUtils.isNotEmpty(placeholderEl.getBounds()) ? placeholderEl.getBounds().get(0) : null);
            }
>>>>>>> e94c9c13
        }
        Map<String, ClassElement> typeArgs = type != null ? type.getTypeArguments() : null;

        Schema<?> schema = null;

        if (type instanceof EnumElement enumEl) {
            schema = getSchemaDefinition(openAPI, context, enumEl, typeArgs, definingElement, mediaTypes, jsonViewClass);
            if (isArray != null && isArray) {
                schema = SchemaUtils.arraySchema(schema);
            }
        } else if (type != null) {

            boolean isPublisher = false;
            boolean isObservable = false;
            boolean isNullable = false;
            // MultipartBody implements Publisher<CompletedPart> (Issue : #907)
            if (type.isAssignable("io.micronaut.http.server.multipart.MultipartBody")) {
                isPublisher = true;
                type = type.getInterfaces()
                    .stream()
                    .filter(i -> i.isAssignable("org.reactivestreams.Publisher"))
                    .findFirst()
                    .flatMap(ClassElement::getFirstTypeArgument)
                    .orElse(null);
                // StreamingFileUpload implements Publisher, but it should be not considered as a Publisher in the spec file
            } else if (!type.isAssignable("io.micronaut.http.multipart.StreamingFileUpload") && ElementUtils.isContainerType(type)) {
                isPublisher = (type.isAssignable("org.reactivestreams.Publisher") || type.isAssignable("kotlinx.coroutines.flow.Flow"))
                    && !type.isAssignable("reactor.core.publisher.Mono");
                isObservable = (type.isAssignable("io.reactivex.Observable") || type.isAssignable("io.reactivex.rxjava3.core.Observable"))
                    && !type.isAssignable("reactor.core.publisher.Mono");
                type = componentType;
                if (componentType != null) {
                    typeArgs = componentType.getTypeArguments();
                    componentType = componentType.getFirstTypeArgument().orElse(null);
                }
            } else if (isTypeNullable(type)) {
                isNullable = true;
                type = componentType;
                if (componentType != null) {
                    typeArgs = componentType.getTypeArguments();
                    componentType = componentType.getFirstTypeArgument().orElse(null);
                }
            }

            if (type != null) {

                String typeName = type.getName();
                ClassElement customTypeSchema = getCustomSchema(typeName, typeArgs, context);
                if (customTypeSchema != null) {
                    Map<String, ClassElement> customTypeArgs = customTypeSchema.getTypeArguments();
                    if (customTypeArgs.isEmpty()) {
                        type = customTypeSchema;
                    } else {
                        Map<String, ClassElement> inheritedTypeArgs = new HashMap<>(customTypeArgs);
                        for (String generic : customTypeArgs.keySet()) {
                            ClassElement element = typeArgs.get(generic);
                            if (element != null) {
                                inheritedTypeArgs.put(generic, element);
                            }
                        }
                        type = customTypeSchema.withTypeArguments(inheritedTypeArgs);
                    }
                }

                if (isArray == null) {
                    isArray = type.isArray();
                }
                if (isIterable == null) {
                    isIterable = type.isIterable();
                }

                // File upload case
                if (isFileUpload(type)) {
                    isPublisher = isPublisher && !"io.micronaut.http.multipart.PartData".equals(typeName);
                    // For file upload, we use PrimitiveType.BINARY
                    typeName = PrimitiveType.BINARY.name();
                }
                PrimitiveType primitiveType = PrimitiveType.fromName(typeName);
                if (!isArray && ClassUtils.isJavaLangType(typeName)) {
                    schema = getPrimitiveType(type, typeName);
                } else if (!isArray && primitiveType != null) {
                    schema = primitiveType.createProperty();
                } else if (type.isAssignable(Map.class.getName())) {
                    schema = new MapSchema();
                    if (CollectionUtils.isEmpty(typeArgs)) {
                        schema.setAdditionalProperties(true);
                    } else {
                        ClassElement valueType = typeArgs.get("V");
                        if (valueType.getName().equals(Object.class.getName())) {
                            schema.setAdditionalProperties(true);
                        } else {
                            schema.setAdditionalProperties(resolveSchema(openAPI, type, valueType, context, mediaTypes, jsonViewClass, null, classJavadoc));
                        }
                    }
                } else if (isIterable) {
                    if (isArray) {
                        schema = resolveSchema(openAPI, type, type.fromArray(), context, mediaTypes, jsonViewClass, null, classJavadoc);
                        if (schema != null) {
                            schema = SchemaUtils.arraySchema(schema);
                        }
                    } else {
                        if (componentType != null) {
                            schema = resolveSchema(openAPI, type, componentType, context, mediaTypes, jsonViewClass, null, classJavadoc);
                        } else {
                            schema = getPrimitiveType(null, Object.class.getName());
                        }
                        List<FieldElement> fields = type.getPackageName().startsWith("java.util") ? Collections.emptyList() : type.getFields();
                        if (schema != null && fields.isEmpty()) {
                            schema = processGenericAnnotations(schema, componentType);
                            schema = SchemaUtils.arraySchema(schema);
                        } else {
                            schema = getSchemaDefinition(openAPI, context, type, typeArgs, definingElement, mediaTypes, jsonViewClass);
                        }
                    }
                } else if (ElementUtils.isReturnTypeFile(type)) {
                    schema = PrimitiveType.FILE.createProperty();
                } else if (type.isAssignable(Boolean.class) || type.isAssignable(boolean.class)) {
                    schema = PrimitiveType.BOOLEAN.createProperty();
                } else if (type.isAssignable(Byte.class) || type.isAssignable(byte.class)) {
                    schema = PrimitiveType.BYTE.createProperty();
                } else if (type.isAssignable(UUID.class)) {
                    schema = PrimitiveType.UUID.createProperty();
                } else if (type.isAssignable(URL.class)) {
                    schema = PrimitiveType.URL.createProperty();
                } else if (type.isAssignable(URI.class)) {
                    schema = PrimitiveType.URI.createProperty();
                } else if (type.isAssignable(Character.class) || type.isAssignable(char.class)) {
                    schema = PrimitiveType.STRING.createProperty();
                } else if (type.isAssignable(Integer.class) || type.isAssignable(int.class)
                    || type.isAssignable(Short.class) || type.isAssignable(short.class)) {
                    schema = PrimitiveType.INT.createProperty();
                } else if (type.isAssignable(Long.class) || type.isAssignable(long.class)) {
                    schema = PrimitiveType.LONG.createProperty();
                } else if (type.isAssignable(Float.class) || type.isAssignable(float.class)) {
                    schema = PrimitiveType.FLOAT.createProperty();
                } else if (type.isAssignable(Double.class) || type.isAssignable(double.class)) {
                    schema = PrimitiveType.DOUBLE.createProperty();
                } else if (type.isAssignable(BigInteger.class)) {
                    schema = PrimitiveType.INTEGER.createProperty();
                } else if (type.isAssignable(BigDecimal.class)) {
                    schema = PrimitiveType.DECIMAL.createProperty();
                } else if (type.isAssignable(Date.class)
                    || type.isAssignable(Calendar.class)
                    || type.isAssignable(LocalDateTime.class)
                    || type.isAssignable(ZonedDateTime.class)
                    || type.isAssignable(OffsetDateTime.class)
                    || type.isAssignable(Instant.class)
                    || type.isAssignable(XMLGregorianCalendar.class)) {
                    schema = new StringSchema().format("date-time");
                } else if (type.isAssignable(LocalDate.class)) {
                    schema = new StringSchema().format("date");
                } else if (type.isAssignable(LocalTime.class)) {
                    schema = new StringSchema().format("partial-time");
                } else if (type.isAssignable(Number.class)) {
                    schema = PrimitiveType.NUMBER.createProperty();
                } else if (type.getName().equals(Object.class.getName())) {
                    schema = PrimitiveType.OBJECT.createProperty();
                } else {
                    schema = getSchemaDefinition(openAPI, context, type, typeArgs, definingElement, mediaTypes, jsonViewClass);
                    schema = processGenericAnnotations(schema, componentType);
                }
            }

            if (schema != null) {

                if (isSubstitudedType) {
                    processSchemaAnn(schema, context, definingElement, type, schemaAnnotationValue);
                }

                if (definingElement != null && StringUtils.isEmpty(schema.getDescription())) {
                    if (fieldJavadoc != null) {
                        if (StringUtils.hasText(fieldJavadoc.getMethodDescription())) {
                            schema.setDescription(fieldJavadoc.getMethodDescription());
                        }
                    } else if (classJavadoc != null) {
                        String paramJavadoc = classJavadoc.getParameters().get(definingElement.getName());
                        if (StringUtils.hasText(paramJavadoc)) {
                            schema.setDescription(paramJavadoc);
                        }
                    }
                }

                boolean isStream = false;
                for (MediaType mediaType : mediaTypes) {
                    if (MediaType.TEXT_EVENT_STREAM_TYPE.equals(mediaType) || MediaType.APPLICATION_JSON_STREAM_TYPE.equals(mediaType)) {
                        isStream = true;
                        break;
                    }
                }

                if (!isStream && (isPublisher || isObservable)) {
                    schema = SchemaUtils.arraySchema(schema);
                } else if (isNullable) {
                    schema.setNullable(true);
                }
            }
        }
        return schema;
    }

    private Schema<?> processGenericAnnotations(Schema<?> schema, ClassElement componentType) {
        if (componentType == null) {
            return schema;
        }
        var primitiveComponentType = getPrimitiveType(componentType, componentType.getName());
        if (primitiveComponentType == null) {
            var schemaFromTypeArgAnnotations = new Schema<>();
            processArgTypeAnnotations(componentType, schemaFromTypeArgAnnotations);
            if (schemaFromTypeArgAnnotations.equals(EMPTY_SCHEMA)) {
                return schema;
            }
            var composedSchema = new ComposedSchema();
            composedSchema.addAllOfItem(schema);
            composedSchema.addAllOfItem(schemaFromTypeArgAnnotations);
            return composedSchema;
        }

        return schema;
    }

    private void handleUnwrapped(VisitorContext context, Element element, ClassElement elementType, Schema<?> parentSchema, AnnotationValue<JsonUnwrapped> uw) {
        Map<String, Schema> schemas = SchemaUtils.resolveSchemas(Utils.resolveOpenApi(context));
        ClassElement customElementType = getCustomSchema(elementType.getName(), elementType.getTypeArguments(), context);
        String schemaName = element.stringValue(io.swagger.v3.oas.annotations.media.Schema.class, "name")
            .orElse(computeDefaultSchemaName(null, customElementType != null ? customElementType : elementType, elementType.getTypeArguments(), context, null));
        Schema<?> wrappedPropertySchema = schemas.get(schemaName);
        Map<String, Schema> properties = wrappedPropertySchema.getProperties();
        if (CollectionUtils.isEmpty(properties)) {
            return;
        }
        String prefix = uw.stringValue("prefix").orElse(StringUtils.EMPTY_STRING);
        String suffix = uw.stringValue("suffix").orElse(StringUtils.EMPTY_STRING);
        for (Entry<String, Schema> prop : properties.entrySet()) {
            try {
                String propertyName = prop.getKey();
                Schema<?> propertySchema = prop.getValue();
                boolean isRequired = wrappedPropertySchema.getRequired() != null && wrappedPropertySchema.getRequired().contains(propertyName);
                if (StringUtils.isNotEmpty(suffix) || StringUtils.isNotEmpty(prefix)) {
                    propertyName = prefix + propertyName + suffix;
                    propertySchema = OpenApiUtils.getJsonMapper().readValue(OpenApiUtils.getJsonMapper().writeValueAsString(prop.getValue()), Schema.class);
                    propertySchema.setName(propertyName);
                }
                addProperty(parentSchema, propertyName, propertySchema, isRequired);
            } catch (IOException e) {
                context.warn("Exception cloning property " + e.getMessage(), null);
            }
        }
    }

    /**
     * Processes a schema property.
     *
     * @param context The visitor context
     * @param element The element
     * @param elementType The element type
     * @param classElement The class element
     * @param parentSchema The parent schema
     * @param propertySchema The property schema
     */
    protected void processSchemaProperty(VisitorContext context, TypedElement element, ClassElement elementType, @Nullable Element classElement,
                                         Schema<?> parentSchema, Schema<?> propertySchema) {
        if (propertySchema == null) {
            return;
        }
        AnnotationValue<JsonUnwrapped> uw = element.getAnnotation(JsonUnwrapped.class);
        if (uw != null && uw.booleanValue("enabled").orElse(Boolean.TRUE)) {
            handleUnwrapped(context, element, elementType, parentSchema, uw);
        } else {
            // check schema required flag
            AnnotationValue<io.swagger.v3.oas.annotations.media.Schema> schemaAnnotationValue = element.getAnnotation(io.swagger.v3.oas.annotations.media.Schema.class);
            Optional<Boolean> elementSchemaRequired = Optional.empty();
            boolean isAutoRequiredMode = true;
            boolean isRequiredDefaultValueSet = false;
            if (schemaAnnotationValue != null) {
                elementSchemaRequired = schemaAnnotationValue.get("required", Argument.of(Boolean.TYPE));
                isRequiredDefaultValueSet = !schemaAnnotationValue.contains("required");
                io.swagger.v3.oas.annotations.media.Schema.RequiredMode requiredMode = schemaAnnotationValue.enumValue("requiredMode", io.swagger.v3.oas.annotations.media.Schema.RequiredMode.class).orElse(null);
                if (requiredMode == io.swagger.v3.oas.annotations.media.Schema.RequiredMode.REQUIRED) {
                    elementSchemaRequired = Optional.of(true);
                    isAutoRequiredMode = false;
                } else if (requiredMode == io.swagger.v3.oas.annotations.media.Schema.RequiredMode.NOT_REQUIRED) {
                    elementSchemaRequired = Optional.of(false);
                    isAutoRequiredMode = false;
                }
            }

            // check field annotations (@NonNull, @Nullable, etc.)
            boolean isNotNullable = isElementNotNullable(element, classElement);
            // check as mandatory in constructor
            boolean isMandatoryInConstructor = doesParamExistsMandatoryInConstructor(element, classElement);
            boolean required = elementSchemaRequired.orElse(isNotNullable || isMandatoryInConstructor);

            if (isRequiredDefaultValueSet && isAutoRequiredMode && isNotNullable) {
                required = true;
            }

            propertySchema = bindSchemaForElement(context, element, elementType, propertySchema, null);
            String propertyName = resolvePropertyName(element, classElement, propertySchema);
            propertySchema.setRequired(null);
            Schema<?> propertySchemaFinal = propertySchema;
            addProperty(parentSchema, propertyName, propertySchema, required);
            if (schemaAnnotationValue != null) {
                schemaAnnotationValue.stringValue("defaultValue")
                    .ifPresent(value -> {
                        String elType = schemaAnnotationValue.stringValue("type").orElse(null);
                        String elFormat = schemaAnnotationValue.stringValue("format").orElse(null);
                        if (elType == null && elementType != null) {
                            Pair<String, String> typeAndFormat;
                            if (elementType instanceof EnumElement enumEl) {
                                typeAndFormat = ConvertUtils.checkEnumJsonValueType(context, enumEl, null, elFormat);
                            } else {
                                typeAndFormat = ConvertUtils.getTypeAndFormatByClass(elementType.getName(), elementType.isArray());
                            }
                            elType = typeAndFormat.getFirst();
                            if (elFormat == null) {
                                elFormat = typeAndFormat.getSecond();
                            }
                        }
                        setDefaultValueObject(propertySchemaFinal, value, element, elType, elFormat, false, context);
                    });
            }
        }
    }

    private boolean doesParamExistsMandatoryInConstructor(Element element, @Nullable Element classElement) {
        if (classElement instanceof ClassElement classEl) {
            return classEl.getPrimaryConstructor().flatMap(methodElement -> Arrays.stream(methodElement.getParameters())
                    .filter(parameterElement -> parameterElement.getName().equals(element.getName()))
                    .map(parameterElement -> !parameterElement.isNullable())
                    .findFirst())
                .orElse(false);
        }

        return false;
    }

    private void addProperty(Schema<?> parentSchema, String name, Schema<?> propertySchema, boolean required) {
        parentSchema.addProperty(name, propertySchema);
        if (required) {
            List<String> requiredList = parentSchema.getRequired();
            // Check for duplicates
            if (requiredList == null || !requiredList.contains(name)) {
                parentSchema.addRequiredItem(name);
            }
        }
    }

    private String resolvePropertyName(Element element, Element classElement, Schema<?> propertySchema) {
        String name = Optional.ofNullable(propertySchema.getName()).orElse(element.getName());

        if (element.hasAnnotation(io.swagger.v3.oas.annotations.media.Schema.class)) {
            Optional<String> nameFromSchema = element.stringValue(io.swagger.v3.oas.annotations.media.Schema.class, "name");
            if (nameFromSchema.isPresent()) {
                return nameFromSchema.get();
            }
        }
        if (element.hasAnnotation(JsonProperty.class)) {
            return element.stringValue(JsonProperty.class, "value").orElse(name);
        }
        if (classElement != null && classElement.hasAnnotation(JsonNaming.class)) {
            // INVESTIGATE: "classValue" doesn't work in this case
            Optional<String> propertyNamingStrategyClass = classElement.stringValue(JsonNaming.class);
            if (propertyNamingStrategyClass.isEmpty()) {
                return name;
            }
            PropertyNamingStrategy strategy = propertyNamingStrategyInstances.computeIfAbsent(propertyNamingStrategyClass.get(), clazz -> {
                try {
                    return (PropertyNamingStrategy) Class.forName(propertyNamingStrategyClass.get()).getConstructor().newInstance();
                } catch (Exception e) {
                    throw new RuntimeException("Cannot instantiate: " + clazz);
                }
            });
            if (strategy instanceof PropertyNamingStrategies.NamingBase namingBase) {
                return namingBase.translate(name);
            }
        }
        return name;
    }

    /**
     * Binds the schema for the given element.
     *
     * @param context The context
     * @param element The element
     * @param elementType The element type
     * @param schemaToBind The schema to bind
     * @param jsonViewClass Class from JsonView annotation
     *
     * @return The bound schema
     */
    protected Schema<?> bindSchemaForElement(VisitorContext context, TypedElement element, ClassElement elementType, Schema<?> schemaToBind,
                                             @Nullable ClassElement jsonViewClass) {
        AnnotationValue<io.swagger.v3.oas.annotations.media.Schema> schemaAnn = element.getAnnotation(io.swagger.v3.oas.annotations.media.Schema.class);
        Schema<?> originalSchema = schemaToBind;

        if (originalSchema.get$ref() != null) {
            Schema<?> schemaFromAnn = schemaFromAnnotation(context, element, elementType, schemaAnn);
            if (schemaFromAnn != null) {
                schemaToBind = schemaFromAnn;
            }
        }
        if (originalSchema.get$ref() == null && schemaAnn != null) {
            // Apply @Schema annotation only if not $ref since for $ref schemas
            // we already populated values from right @Schema annotation in previous steps
            schemaToBind = bindSchemaAnnotationValue(context, element, schemaToBind, schemaAnn, jsonViewClass);
            Optional<String> schemaName = schemaAnn.stringValue("name");
            if (schemaName.isPresent()) {
                schemaToBind.setName(schemaName.get());
            }
            elementType = schemaAnn
                .stringValue("implementation")
                .flatMap(context::getClassElement)
                .orElse(elementType);
        }
        AnnotationValue<io.swagger.v3.oas.annotations.media.ArraySchema> arraySchemaAnn = element.getAnnotation(io.swagger.v3.oas.annotations.media.ArraySchema.class);
        if (arraySchemaAnn != null) {
            schemaToBind = bindArraySchemaAnnotationValue(context, element, schemaToBind, arraySchemaAnn, jsonViewClass);
            Optional<String> schemaName = arraySchemaAnn.stringValue("name");
            if (schemaName.isPresent()) {
                schemaToBind.setName(schemaName.get());
            }
        }

//        Schema finalSchemaToBind = schemaToBind;
        processJavaxValidationAnnotations(element, elementType, schemaToBind);

        final ComposedSchema composedSchema;
        final Schema<?> topLevelSchema;
        if (originalSchema.get$ref() != null) {
            composedSchema = new ComposedSchema();
            topLevelSchema = composedSchema;
        } else {
            composedSchema = new ComposedSchema();
            topLevelSchema = schemaToBind;
        }

        boolean notOnlyRef = false;
        setSchemaDocumentation(element, topLevelSchema);
        if (StringUtils.isNotEmpty(topLevelSchema.getDescription())) {
            notOnlyRef = true;
        }
        if (element.isAnnotationPresent(Deprecated.class)) {
            topLevelSchema.setDeprecated(true);
            notOnlyRef = true;
        }
        final String defaultValue = element.stringValue(Bindable.class, "defaultValue").orElse(null);
        if (defaultValue != null && schemaToBind.getDefault() == null) {
            setDefaultValueObject(schemaToBind, defaultValue, elementType, schemaToBind.getType(), schemaToBind.getFormat(), true, context);
            notOnlyRef = true;
        }
        // @Schema annotation takes priority over nullability annotations
        Boolean isSchemaNullable = element.booleanValue(io.swagger.v3.oas.annotations.media.Schema.class, "nullable").orElse(null);
        boolean isNullable = (isSchemaNullable == null && isNullable(element)) || Boolean.TRUE.equals(isSchemaNullable);
        if (isNullable) {
            topLevelSchema.setNullable(true);
            notOnlyRef = true;
        }
        final String defaultJacksonValue = element.stringValue(JsonProperty.class, "defaultValue").orElse(null);
        if (defaultJacksonValue != null && schemaToBind.getDefault() == null) {
            setDefaultValueObject(topLevelSchema, defaultJacksonValue, elementType, schemaToBind.getType(), schemaToBind.getFormat(), false, context);
            notOnlyRef = true;
        }

        boolean addSchemaToBind = !SchemaUtils.isEmptySchema(schemaToBind);

        if (addSchemaToBind) {
            if (TYPE_OBJECT.equals(originalSchema.getType()) && !(originalSchema instanceof MapSchema)) {
                if (composedSchema.getType() == null) {
                    composedSchema.setType(TYPE_OBJECT);
                }
                originalSchema.setType(null);
            }
            if (!SchemaUtils.isEmptySchema(originalSchema)) {
                composedSchema.addAllOfItem(originalSchema);
            }
        } else if (isNullable && CollectionUtils.isEmpty(composedSchema.getAllOf())) {
            composedSchema.addAllOfItem(originalSchema);
        }
        if (addSchemaToBind && !schemaToBind.equals(originalSchema)) {
            if (TYPE_OBJECT.equals(schemaToBind.getType()) && !(originalSchema instanceof MapSchema)) {
                if (composedSchema.getType() == null) {
                    composedSchema.setType(TYPE_OBJECT);
                }
                originalSchema.setType(null);
            }
            composedSchema.addAllOfItem(schemaToBind);
        }

        if (!SchemaUtils.isEmptySchema(composedSchema)
            && ((CollectionUtils.isNotEmpty(composedSchema.getAllOf()) && composedSchema.getAllOf().size() > 1)
            || CollectionUtils.isNotEmpty(composedSchema.getOneOf())
            || CollectionUtils.isNotEmpty(composedSchema.getAnyOf())
            || notOnlyRef)) {
            return composedSchema;
        }
        if (CollectionUtils.isNotEmpty(composedSchema.getAllOf()) && composedSchema.getAllOf().size() == 1) {
            return composedSchema.getAllOf().get(0);
        }

        return originalSchema;
    }

    protected void processJavaxValidationAnnotations(Element element, ClassElement elementType, Schema<?> schemaToBind) {

        final boolean isIterableOrMap = elementType.isIterable() || elementType.isAssignable(Map.class);

        if (isIterableOrMap) {
            if (element.isAnnotationPresent("javax.validation.constraints.NotEmpty$List")
                || element.isAnnotationPresent("jakarta.validation.constraints.NotEmpty$List")) {
                schemaToBind.setMinItems(1);
            }

            element.findAnnotation("javax.validation.constraints.Size$List")
                .ifPresent(listAnn -> listAnn.getValue(AnnotationValue.class)
                    .ifPresent(ann -> ann.intValue("min")
                        .ifPresent(schemaToBind::setMinItems)));
            element.findAnnotation("jakarta.validation.constraints.Size$List")
                .ifPresent(listAnn -> listAnn.getValue(AnnotationValue.class)
                    .ifPresent(ann -> ann.intValue("min")
                        .ifPresent(schemaToBind::setMinItems)));

            element.findAnnotation("javax.validation.constraints.Size$List")
                .ifPresent(listAnn -> listAnn.getValue(AnnotationValue.class)
                    .ifPresent(ann -> ann.intValue("max")
                        .ifPresent(schemaToBind::setMaxItems)));
            element.findAnnotation("jakarta.validation.constraints.Size$List")
                .ifPresent(listAnn -> listAnn.getValue(AnnotationValue.class)
                    .ifPresent(ann -> ann.intValue("max")
                        .ifPresent(schemaToBind::setMaxItems)));

        } else {
            if (PrimitiveType.STRING.getCommonName().equals(schemaToBind.getType())) {
                if (element.isAnnotationPresent("javax.validation.constraints.NotEmpty$List")
                    || element.isAnnotationPresent("jakarta.validation.constraints.NotEmpty$List")
                    || element.isAnnotationPresent("javax.validation.constraints.NotBlank$List")
                    || element.isAnnotationPresent("jakarta.validation.constraints.NotBlank$List")) {
                    schemaToBind.setMinLength(1);
                }

                element.findAnnotation("javax.validation.constraints.Size$List")
                    .ifPresent(listAnn -> {
                        for (AnnotationValue<?> ann : listAnn.getAnnotations("value")) {
                            ann.intValue("min").ifPresent(schemaToBind::setMinLength);
                            ann.intValue("max").ifPresent(schemaToBind::setMaxLength);
                        }
                    });
                element.findAnnotation("jakarta.validation.constraints.Size$List")
                    .ifPresent(listAnn -> {
                        for (AnnotationValue<?> ann : listAnn.getAnnotations("value")) {
                            ann.intValue("min").ifPresent(schemaToBind::setMinLength);
                            ann.intValue("max").ifPresent(schemaToBind::setMaxLength);
                        }
                    });
            }

            if (element.isAnnotationPresent("javax.validation.constraints.Negative$List")
                || element.isAnnotationPresent("jakarta.validation.constraints.Negative$List")) {
                schemaToBind.setMaximum(BigDecimal.ZERO);
            }
            if (element.isAnnotationPresent("javax.validation.constraints.NegativeOrZero$List")
                || element.isAnnotationPresent("jakarta.validation.constraints.NegativeOrZero$List")) {
                schemaToBind.setMaximum(BigDecimal.ZERO);
            }
            if (element.isAnnotationPresent("javax.validation.constraints.Positive$List")
                || element.isAnnotationPresent("jakarta.validation.constraints.Positive$List")) {
                schemaToBind.setMinimum(BigDecimal.ZERO);
            }
            if (element.isAnnotationPresent("javax.validation.constraints.PositiveOrZero$List")
                || element.isAnnotationPresent("jakarta.validation.constraints.PositiveOrZero$List")) {
                schemaToBind.setMinimum(BigDecimal.ZERO);
            }

            element.findAnnotation("javax.validation.constraints.Min$List")
                .ifPresent(listAnn -> {
                    for (AnnotationValue<?> ann : listAnn.getAnnotations("value")) {
                        ann.getValue(BigDecimal.class)
                            .ifPresent(schemaToBind::setMinimum);
                    }
                });
            element.findAnnotation("jakarta.validation.constraints.Min$List")
                .ifPresent(listAnn -> {
                    for (AnnotationValue<?> ann : listAnn.getAnnotations("value")) {
                        ann.getValue(BigDecimal.class)
                            .ifPresent(schemaToBind::setMinimum);
                    }
                });

            element.findAnnotation("javax.validation.constraints.Max$List")
                .ifPresent(listAnn -> {
                    for (AnnotationValue<?> ann : listAnn.getAnnotations("value")) {
                        ann.getValue(BigDecimal.class)
                            .ifPresent(schemaToBind::setMaximum);
                    }
                });
            element.findAnnotation("jakarta.validation.constraints.Max$List")
                .ifPresent(listAnn -> {
                    for (AnnotationValue<?> ann : listAnn.getAnnotations("value")) {
                        ann.getValue(BigDecimal.class)
                            .ifPresent(schemaToBind::setMaximum);
                    }
                });

            element.findAnnotation("javax.validation.constraints.DecimalMin$List")
                .ifPresent(listAnn -> {
                    for (AnnotationValue<?> ann : listAnn.getAnnotations("value")) {
                        ann.getValue(BigDecimal.class)
                            .ifPresent(schemaToBind::setMinimum);
                    }
                });
            element.findAnnotation("jakarta.validation.constraints.DecimalMin$List")
                .ifPresent(listAnn -> {
                    for (AnnotationValue<?> ann : listAnn.getAnnotations("value")) {
                        ann.getValue(BigDecimal.class)
                            .ifPresent(schemaToBind::setMinimum);
                    }
                });

            element.findAnnotation("javax.validation.constraints.DecimalMax$List")
                .ifPresent(listAnn -> {
                    for (AnnotationValue<?> ann : listAnn.getAnnotations("value")) {
                        ann.getValue(BigDecimal.class)
                            .ifPresent(schemaToBind::setMaximum);
                    }
                });
            element.findAnnotation("jakarta.validation.constraints.DecimalMax$List")
                .ifPresent(listAnn -> {
                    for (AnnotationValue<?> ann : listAnn.getAnnotations("value")) {
                        ann.getValue(BigDecimal.class)
                            .ifPresent(schemaToBind::setMaximum);
                    }
                });

            element.findAnnotation("javax.validation.constraints.Email$List")
                .ifPresent(listAnn -> {
                    schemaToBind.setFormat(PrimitiveType.EMAIL.getCommonName());
                    for (AnnotationValue<?> ann : listAnn.getAnnotations("value")) {
                        ann.stringValue("regexp")
                            .ifPresent(schemaToBind::setPattern);
                    }
                });
            element.findAnnotation("jakarta.validation.constraints.Email$List")
                .ifPresent(listAnn -> {
                    schemaToBind.setFormat(PrimitiveType.EMAIL.getCommonName());
                    for (AnnotationValue<?> ann : listAnn.getAnnotations("value")) {
                        ann.stringValue("regexp")
                            .ifPresent(schemaToBind::setPattern);
                    }
                });

            element.findAnnotation("javax.validation.constraints.Pattern$List")
                .ifPresent(listAnn -> {
                    for (AnnotationValue<?> ann : listAnn.getAnnotations("value")) {
                        ann.stringValue("regexp")
                            .ifPresent(schemaToBind::setPattern);
                    }
                });
            element.findAnnotation("jakarta.validation.constraints.Pattern$List")
                .ifPresent(listAnn -> {
                    for (AnnotationValue<?> ann : listAnn.getAnnotations("value")) {
                        ann.stringValue("regexp")
                            .ifPresent(schemaToBind::setPattern);
                    }
                });

            element.getValue("io.micronaut.http.annotation.Part", String.class)
                .ifPresent(schemaToBind::setName);
        }
    }

    Schema<?> schemaFromAnnotation(VisitorContext context, Element element, ClassElement type, AnnotationValue<io.swagger.v3.oas.annotations.media.Schema> schemaAnn) {
        if (schemaAnn == null) {
            return null;
        }

        var schemaToBind = new Schema<>();
        processSchemaAnn(schemaToBind, context, element, type, schemaAnn);

        return schemaToBind;
    }

    void processSchemaAnn(Schema<?> schemaToBind, VisitorContext context, Element element, ClassElement type, @NonNull AnnotationValue<io.swagger.v3.oas.annotations.media.Schema> schemaAnn) {

        Map<CharSequence, Object> annValues = schemaAnn.getValues();
        if (annValues.containsKey("description")) {
            schemaToBind.setDescription((String) annValues.get("description"));
        }
        if (annValues.containsKey("type")) {
            schemaToBind.setType((String) annValues.get("type"));
        }
        if (annValues.containsKey("format")) {
            schemaToBind.setFormat((String) annValues.get("format"));
        }
        if (annValues.containsKey("title")) {
            schemaToBind.setTitle((String) annValues.get("title"));
        }
        if (annValues.containsKey("minLength")) {
            schemaToBind.setMinLength((Integer) annValues.get("minLength"));
        }
        if (annValues.containsKey("maxLength")) {
            schemaToBind.setMaxLength((Integer) annValues.get("maxLength"));
        }
        if (annValues.containsKey("minProperties")) {
            schemaToBind.setMinProperties((Integer) annValues.get("minProperties"));
        }
        if (annValues.containsKey("maxProperties")) {
            schemaToBind.setMaxProperties((Integer) annValues.get("maxProperties"));
        }
        if (annValues.containsKey("pattern")) {
            schemaToBind.setPattern((String) annValues.get("pattern"));
        }

        String schemaMinimum = (String) annValues.get("minimum");
        if (NumberUtils.isCreatable(schemaMinimum)) {
            schemaToBind.setMinimum(new BigDecimal(schemaMinimum));
        }
        String schemaMaximum = (String) annValues.get("maximum");
        if (NumberUtils.isCreatable(schemaMaximum)) {
            schemaToBind.setMaximum(new BigDecimal(schemaMaximum));
        }
        Boolean schemaExclusiveMinimum = (Boolean) annValues.get("exclusiveMinimum");
        if (schemaExclusiveMinimum != null && schemaExclusiveMinimum) {
            schemaToBind.setExclusiveMinimum(true);
        }
        Boolean schemaExclusiveMaximum = (Boolean) annValues.get("exclusiveMaximum");
        if (schemaExclusiveMaximum != null && schemaExclusiveMaximum) {
            schemaToBind.setExclusiveMaximum(true);
        }
        Double schemaMultipleOf = (Double) annValues.get("multipleOf");
        if (schemaMultipleOf != null) {
            schemaToBind.setMultipleOf(BigDecimal.valueOf(schemaMultipleOf));
        }

        AnnotationValue<io.swagger.v3.oas.annotations.ExternalDocumentation> schemaExtDocs = (AnnotationValue<io.swagger.v3.oas.annotations.ExternalDocumentation>) annValues.get("externalDocs");
        ExternalDocumentation externalDocs = null;
        if (schemaExtDocs != null) {
            externalDocs = toValue(schemaExtDocs.getValues(), context, ExternalDocumentation.class, null).orElse(null);
        }
        if (externalDocs != null) {
            schemaToBind.setExternalDocs(externalDocs);
        }

        String schemaDefaultValue = (String) annValues.get("defaultValue");
        if (schemaDefaultValue != null) {
            setDefaultValueObject(schemaToBind, schemaDefaultValue, type, schemaToBind.getType(), schemaToBind.getFormat(), false, context);
        }
        String schemaExample = (String) annValues.get("example");
        if (StringUtils.isNotEmpty(schemaExample)) {
            try {
                schemaToBind.setExample(OpenApiUtils.getConvertJsonMapper().readValue(schemaExample, Map.class));
            } catch (JsonProcessingException e) {
                schemaToBind.setExample(schemaExample);
            }
        }
        Boolean schemaDeprecated = (Boolean) annValues.get("deprecated");
        if (schemaDeprecated != null && schemaDeprecated) {
            schemaToBind.setDeprecated(true);
        }
        String accessModeStr = (String) annValues.get("accessMode");
        if (StringUtils.isNotEmpty(accessModeStr)) {
            AccessMode schemaAccessMode = AccessMode.valueOf(accessModeStr);
            if (schemaAccessMode != AccessMode.AUTO) {
                if (schemaAccessMode == AccessMode.READ_ONLY) {
                    schemaToBind.setReadOnly(true);
                    schemaToBind.setWriteOnly(null);
                } else if (schemaAccessMode == AccessMode.WRITE_ONLY) {
                    schemaToBind.setReadOnly(false);
                    schemaToBind.setWriteOnly(null);
                } else if (schemaAccessMode == AccessMode.READ_WRITE) {
                    schemaToBind.setReadOnly(null);
                    schemaToBind.setWriteOnly(null);
                }
            }
        }

        OpenAPI openAPI = Utils.resolveOpenApi(context);
        Components components = resolveComponents(openAPI);

        processClassValues(schemaToBind, annValues, Collections.emptyList(), context, null);

        String addProps = (String) annValues.get("additionalProperties");
        if (StringUtils.isNotEmpty(addProps)) {
            io.swagger.v3.oas.annotations.media.Schema.AdditionalPropertiesValue schemaAdditionalProperties =
                io.swagger.v3.oas.annotations.media.Schema.AdditionalPropertiesValue.valueOf(addProps);
            if (schemaAdditionalProperties == io.swagger.v3.oas.annotations.media.Schema.AdditionalPropertiesValue.TRUE) {
                schemaToBind.additionalProperties(true);
            } else if (schemaAdditionalProperties == io.swagger.v3.oas.annotations.media.Schema.AdditionalPropertiesValue.FALSE) {
                schemaToBind.additionalProperties(false);
            }
        }
    }

    private void setSchemaDocumentation(Element element, Schema<?> schemaToBind) {
        if (StringUtils.isEmpty(schemaToBind.getDescription())) {
            // First, find getter method javadoc
            String doc = element.getDocumentation().orElse(null);
            if (StringUtils.isEmpty(doc)) {
                // next, find field javadoc
                if (element instanceof MemberElement memberEl) {
                    List<FieldElement> fields = memberEl.getDeclaringType().getFields();
                    if (CollectionUtils.isNotEmpty(fields)) {
                        for (FieldElement field : fields) {
                            if (field.getName().equals(element.getName())) {
                                doc = field.getDocumentation().orElse(null);
                                break;
                            }
                        }
                    }
                }
            }
            if (doc != null) {
                JavadocDescription desc = Utils.getJavadocParser().parse(doc);
                if (StringUtils.hasText(desc.getMethodDescription())) {
                    schemaToBind.setDescription(desc.getMethodDescription());
                }
            }
        }
    }

    /**
     * Binds the schema for the given element.
     *
     * @param context The context
     * @param element The element
     * @param schemaToBind The schema to bind
     * @param schemaAnn The schema annotation
     * @param jsonViewClass Class from JsonView annotation
     *
     * @return The bound schema
     */
    protected Schema<?> bindSchemaAnnotationValue(VisitorContext context, Element element, Schema<?> schemaToBind,
                                                  AnnotationValue<io.swagger.v3.oas.annotations.media.Schema> schemaAnn,
                                                  @Nullable ClassElement jsonViewClass) {

        ClassElement classElement = ((TypedElement) element).getType();
        Pair<String, String> typeAndFormat;
        if (classElement.isIterable()) {
            typeAndFormat = Pair.of("array", null);
        } else if (classElement instanceof EnumElement enumEl) {
            typeAndFormat = ConvertUtils.checkEnumJsonValueType(context, enumEl, null, null);
        } else {
            typeAndFormat = ConvertUtils.getTypeAndFormatByClass(classElement.getName(), classElement.isArray());
        }

        JsonNode schemaJson = toJson(schemaAnn.getValues(), context, jsonViewClass);
        return doBindSchemaAnnotationValue(context, element, schemaToBind, schemaJson,
            schemaAnn.stringValue("type").orElse(typeAndFormat.getFirst()),
            schemaAnn.stringValue("format").orElse(typeAndFormat.getSecond()),
            schemaAnn, jsonViewClass);
    }

    private Schema<?> doBindSchemaAnnotationValue(VisitorContext context, Element element, Schema schemaToBind,
                                                  JsonNode schemaJson, String elType, String elFormat, AnnotationValue<?> schemaAnn,
                                                  @Nullable ClassElement jsonViewClass) {

        // need to set placeholders to set correct values and types to example field
        schemaJson = resolvePlaceholders(schemaJson, s -> expandProperties(s, getExpandableProperties(context), context));
        try {
            schemaToBind = OpenApiUtils.getJsonMapper().readerForUpdating(schemaToBind).readValue(schemaJson);
        } catch (IOException e) {
            context.warn("Error reading Swagger Schema for element [" + element + "]: " + e.getMessage(), element);
        }

        String defaultValue = null;
        String[] allowableValues = null;
        if (schemaAnn != null) {
            defaultValue = schemaAnn.stringValue("defaultValue").orElse(null);
            allowableValues = schemaAnn.get("allowableValues", String[].class).orElse(null);
            Map<CharSequence, Object> annValues = schemaAnn.getValues();
            Map<CharSequence, Object> valueMap = toValueMap(annValues, context, jsonViewClass);
            bindSchemaIfNecessary(context, schemaAnn, valueMap, jsonViewClass);
            processClassValues(schemaToBind, annValues, Collections.emptyList(), context, jsonViewClass);
        }

        if (elType == null && element != null) {
            ClassElement typeEl = ((TypedElement) element).getType();
            Pair<String, String> typeAndFormat;
            if (typeEl instanceof EnumElement enumEl) {
                typeAndFormat = ConvertUtils.checkEnumJsonValueType(context, enumEl, null, elFormat);
            } else {
                typeAndFormat = ConvertUtils.getTypeAndFormatByClass(typeEl.getName(), typeEl.isArray());
            }
            elType = typeAndFormat.getFirst();
            if (elFormat == null) {
                elFormat = typeAndFormat.getSecond();
            }
        }

        if (StringUtils.isNotEmpty(defaultValue)) {
            setDefaultValueObject(schemaToBind, defaultValue, element, elType, elFormat, false, context);
        }
        if (ArrayUtils.isNotEmpty(allowableValues)) {
            for (String allowableValue : allowableValues) {
                if (schemaToBind.getEnum() == null || !schemaToBind.getEnum().contains(allowableValue)) {
                    try {
                        schemaToBind.addEnumItemObject(ConvertUtils.normalizeValue(allowableValue, elType, elFormat, context));
                    } catch (IOException e) {
                        context.warn("Can't convert " + allowableValue + " to " + elType + ", format: " + elFormat + ": " + e.getMessage(), element);
                        schemaToBind.addEnumItemObject(allowableValue);
                    }
                }
            }
        }
        return schemaToBind;
    }

    /**
     * Binds the array schema for the given element.
     *
     * @param context The context
     * @param element The element
     * @param schemaToBind The schema to bind
     * @param schemaAnn The schema annotation
     * @param jsonViewClass Class from JsonView annotation
     *
     * @return The bound schema
     */
    protected Schema<?> bindArraySchemaAnnotationValue(VisitorContext context, Element element, Schema<?> schemaToBind,
                                                       AnnotationValue<io.swagger.v3.oas.annotations.media.ArraySchema> schemaAnn,
                                                       @Nullable ClassElement jsonViewClass) {
        JsonNode schemaJson = toJson(schemaAnn.getValues(), context, jsonViewClass);
        if (schemaJson.isObject()) {
            ObjectNode objNode = (ObjectNode) schemaJson;
            JsonNode arraySchema = objNode.remove("arraySchema");
            // flatten
            if (arraySchema != null && arraySchema.isObject()) {
                ((ObjectNode) arraySchema).remove("implementation");
                objNode.setAll((ObjectNode) arraySchema);
            }
            // remove schema that maps to 'items'
            JsonNode items = objNode.remove("schema");
            if (items != null && schemaToBind != null && (schemaToBind.getType() != null && schemaToBind.getType().equals("array")) && schemaToBind.getItems() != null) {
                // if it has no $ref add properties, otherwise we are good
                if (schemaToBind.getItems().get$ref() == null) {
                    try {
                        schemaToBind.items(OpenApiUtils.getJsonMapper().readerForUpdating(schemaToBind.getItems()).readValue(items));
                    } catch (IOException e) {
                        context.warn("Error reading Swagger Schema for element [" + element + "]: " + e.getMessage(), element);
                    }
                }
            }
        }

        String elType = schemaJson.has("type") ? schemaJson.get("type").textValue() : null;
        String elFormat = schemaJson.has("format") ? schemaJson.get("format").textValue() : null;
        return doBindSchemaAnnotationValue(context, element, schemaToBind, schemaJson, elType, elFormat, null, jsonViewClass);
    }

    private Map<String, Object> annotationValueArrayToSubmap(Object[] a, String classifier, VisitorContext context, @Nullable ClassElement jsonViewClass) {
        Map<String, Object> mediaTypes = new LinkedHashMap<>();
        for (Object o : a) {
            AnnotationValue<?> sv = (AnnotationValue<?>) o;
            String name = sv.stringValue(classifier).orElse(null);
            if (name == null && classifier.equals("mediaType")) {
                name = MediaType.APPLICATION_JSON;
            }
            if (name != null) {
                Map<CharSequence, Object> map = toValueMap(sv.getValues(), context, jsonViewClass);
                mediaTypes.put(name, map);
            }
        }
        return mediaTypes;
    }

    private void schemaToValueMap(Map<CharSequence, Object> valueMap, Schema<?> schema) {
        if (schema != null) {
            final BeanMap<Schema> beanMap = BeanMap.of(schema);
            for (Map.Entry<String, Object> e : beanMap.entrySet()) {
                final Object v = e.getValue();
                if (v != null) {
                    valueMap.put(e.getKey(), v);
                }
            }
            if (schema.get$ref() != null) {
                valueMap.put("$ref", schema.get$ref());
            }
        }
    }

    private void bindSchemaIfNecessary(VisitorContext context, AnnotationValue<?> av, Map<CharSequence, Object> valueMap, @Nullable ClassElement jsonViewClass) {
        final Optional<String> impl = av.stringValue("implementation");
        final Optional<String> not = av.stringValue("not");
        final Optional<String> schema = av.stringValue("schema");
        final Optional<String[]> anyOf = av.get("anyOf", Argument.of(String[].class));
        final Optional<String[]> oneOf = av.get("oneOf", Argument.of(String[].class));
        final Optional<String[]> allOf = av.get("allOf", Argument.of(String[].class));
        // remap keys.
        Object o = valueMap.remove("defaultValue");
        if (o != null) {
            valueMap.put("default", o);
        }
        o = valueMap.remove("allowableValues");
        if (o != null) {
            valueMap.put("enum", o);
        }
        boolean isSchema = io.swagger.v3.oas.annotations.media.Schema.class.getName().equals(av.getAnnotationName());
        if (isSchema) {
            if (impl.isPresent()) {
                final String className = impl.get();
                bindSchemaForClassName(context, valueMap, className, jsonViewClass);
            }
            if (not.isPresent()) {
                final Schema<?> schemaNot = resolveSchema(null, context.getClassElement(not.get()).get(), context, Collections.emptyList(), jsonViewClass);
                Map<CharSequence, Object> schemaMap = new HashMap<>();
                schemaToValueMap(schemaMap, schemaNot);
                valueMap.put("not", schemaMap);
            }
            anyOf.ifPresent(anyOfList -> bindSchemaForComposite(context, valueMap, anyOfList, "anyOf", jsonViewClass));
            oneOf.ifPresent(oneOfList -> bindSchemaForComposite(context, valueMap, oneOfList, "oneOf", jsonViewClass));
            allOf.ifPresent(allOfList -> bindSchemaForComposite(context, valueMap, allOfList, "allOf", jsonViewClass));
        }
        if (DiscriminatorMapping.class.getName().equals(av.getAnnotationName()) && schema.isPresent()) {
            final String className = schema.get();
            bindSchemaForClassName(context, valueMap, className, jsonViewClass);
        }
    }

    private void bindSchemaForComposite(VisitorContext context, Map<CharSequence, Object> valueMap, String[] classNames, String key, @Nullable ClassElement jsonViewClass) {
        final List<Map<CharSequence, Object>> namesToSchemas = Arrays.stream(classNames).map(className -> {
            final Optional<ClassElement> classElement = context.getClassElement(className);
            Map<CharSequence, Object> schemaMap = new HashMap<>();
            if (classElement.isPresent()) {
                final Schema<?> schema = resolveSchema(null, classElement.get(), context, Collections.emptyList(), jsonViewClass);
                schemaToValueMap(schemaMap, schema);
            }
            return schemaMap;
        }).toList();
        valueMap.put(key, namesToSchemas);
    }

    private void bindSchemaForClassName(VisitorContext context, Map<CharSequence, Object> valueMap, String className, @Nullable ClassElement jsonViewClass) {
        final Optional<ClassElement> classElement = context.getClassElement(className);
        if (classElement.isPresent()) {
            final Schema<?> schema = resolveSchema(null, classElement.get(), context, Collections.emptyList(), jsonViewClass);
            schemaToValueMap(valueMap, schema);
        }
    }

    private void checkAllOf(Schema<Object> composedSchema) {
        if (composedSchema == null || CollectionUtils.isEmpty(composedSchema.getAllOf()) || CollectionUtils.isEmpty(composedSchema.getProperties())) {
            return;
        }
        if (composedSchema.getType() == null) {
            composedSchema.setType(TYPE_OBJECT);
        }
        // put all properties as siblings of allOf
        Schema<?> propSchema = new Schema<>();
        propSchema.properties(composedSchema.getProperties());
        propSchema.setDescription(composedSchema.getDescription());
        propSchema.setRequired(composedSchema.getRequired());
        propSchema.setType(null);
        composedSchema.setProperties(null);
        composedSchema.setDescription(null);
        composedSchema.setRequired(null);
        composedSchema.addAllOfItem(propSchema);
    }

    private Schema<?> getSchemaDefinition(OpenAPI openAPI,
                                          VisitorContext context,
                                          ClassElement type,
                                          Map<String, ClassElement> typeArgs,
                                          @Nullable Element definingElement,
                                          List<MediaType> mediaTypes,
                                          @Nullable ClassElement jsonViewClass
    ) {

        // Here we need to skip Schema annotation on field level, because with micronaut 3.x method getDeclaredAnnotation
        // returned always null and found Schema annotation only on getters and setters
        AnnotationValue<io.swagger.v3.oas.annotations.media.Schema> schemaValue = null;
        if (definingElement != null) {
            if (definingElement instanceof PropertyElement propertyEl) {
                var getterOpt = propertyEl.getReadMethod();
                if (getterOpt.isPresent()) {
                    schemaValue = getterOpt.get().getDeclaredAnnotation(io.swagger.v3.oas.annotations.media.Schema.class);
                }
                if (schemaValue == null) {
                    var setterOpt = propertyEl.getWriteMethod();
                    if (setterOpt.isPresent()) {
                        schemaValue = setterOpt.get().getDeclaredAnnotation(io.swagger.v3.oas.annotations.media.Schema.class);
                    }
                }
            } else {
                schemaValue = definingElement.getDeclaredAnnotation(io.swagger.v3.oas.annotations.media.Schema.class);
            }
        }
        if (schemaValue == null) {
            schemaValue = type.getDeclaredAnnotation(io.swagger.v3.oas.annotations.media.Schema.class);
        }

        Schema schema;
        Map<String, Schema> schemas = SchemaUtils.resolveSchemas(openAPI);
        if (schemaValue == null) {
            final boolean isBasicType = ClassUtils.isJavaBasicType(type.getName());
            final PrimitiveType primitiveType;
            if (isBasicType) {
                primitiveType = ClassUtils.forName(type.getName(), getClass().getClassLoader())
                    .map(PrimitiveType::fromType)
                    .orElse(null);
            } else {
                primitiveType = null;
            }
            if (primitiveType == null) {
                String schemaName = computeDefaultSchemaName(definingElement, type, typeArgs, context, jsonViewClass);
                schema = schemas.get(schemaName);
                JavadocDescription javadoc = Utils.getJavadocParser().parse(type.getDocumentation().orElse(null));
                if (schema == null) {

                    if (type instanceof EnumElement enumEl) {
                        schema = new Schema<>();
                        schema.setName(schemaName);
                        if (javadoc != null && StringUtils.hasText(javadoc.getMethodDescription())) {
                            schema.setDescription(javadoc.getMethodDescription());
                        }
                        schemas.put(schemaName, schema);

                        Pair<String, String> typeAndFormat = ConvertUtils.checkEnumJsonValueType(context, enumEl, schema.getType(), schema.getFormat());
                        schema.setType(typeAndFormat.getFirst());
                        schema.setFormat(typeAndFormat.getSecond());
                        if (CollectionUtils.isEmpty(schema.getEnum())) {
                            schema.setEnum(getEnumValues(enumEl, schema.getType(), schema.getFormat(), context));
                        }
                    } else {
                        Schema<?> schemaWithSuperTypes = processSuperTypes(null, schemaName, type, definingElement, openAPI, mediaTypes, schemas, context, jsonViewClass);
                        if (schemaWithSuperTypes != null) {
                            schema = schemaWithSuperTypes;
                        }
                        if (schema != null && javadoc != null && StringUtils.hasText(javadoc.getMethodDescription())) {
                            schema.setDescription(javadoc.getMethodDescription());
                        }

                        populateSchemaProperties(openAPI, context, type, typeArgs, schema, mediaTypes, javadoc, jsonViewClass);
                        checkAllOf(schema);
                    }
                }
            } else {
                return primitiveType.createProperty();
            }
        } else {
            String schemaName = schemaValue.stringValue("name")
                .orElse(computeDefaultSchemaName(definingElement, type, typeArgs, context, jsonViewClass));
            schema = schemas.get(schemaName);
            if (schema == null) {
                if (inProgressSchemas.contains(schemaName)) {
                    // Break recursion
                    return new Schema<>().$ref(SchemaUtils.schemaRef(schemaName));
                }
                inProgressSchemas.add(schemaName);
                try {
                    schema = readSchema(schemaValue, openAPI, context, type, typeArgs, mediaTypes, jsonViewClass);
                    AnnotationValue<io.swagger.v3.oas.annotations.media.Schema> typeSchema = type.getDeclaredAnnotation(io.swagger.v3.oas.annotations.media.Schema.class);
                    if (typeSchema != null) {
                        Schema<?> originalTypeSchema = readSchema(typeSchema, openAPI, context, type, typeArgs, mediaTypes, jsonViewClass);
                        if (originalTypeSchema != null && schema != null) {
                            if (StringUtils.isNotEmpty(originalTypeSchema.getDescription())) {
                                schema.setDescription(originalTypeSchema.getDescription());
                            }
                            schema.setNullable(originalTypeSchema.getNullable());
                            schema.setRequired(originalTypeSchema.getRequired());
                        }
                    }

                    if (schema != null) {
                        processSuperTypes(schema, schemaName, type, definingElement, openAPI, mediaTypes, schemas, context, jsonViewClass);
                    }
                } catch (JsonProcessingException e) {
                    context.warn("Error reading Swagger Parameter for element [" + type + "]: " + e.getMessage(), type);
                } finally {
                    inProgressSchemas.remove(schemaName);
                }
            }
        }
        if (schema != null) {
            AnnotationValue<io.swagger.v3.oas.annotations.ExternalDocumentation> externalDocsValue = type.getDeclaredAnnotation(io.swagger.v3.oas.annotations.ExternalDocumentation.class);
            ExternalDocumentation externalDocs = null;
            if (externalDocsValue != null) {
                externalDocs = toValue(externalDocsValue.getValues(), context, ExternalDocumentation.class, null).orElse(null);
            }
            if (externalDocs != null) {
                schema.setExternalDocs(externalDocs);
            }
            setSchemaDocumentation(type, schema);
            var schemaRef = new Schema<>();
            schemaRef.set$ref(SchemaUtils.schemaRef(schema.getName()));
            if (definingElement instanceof ClassElement classEl && classEl.isIterable()) {
                schemaRef.setDescription(schema.getDescription());
            }
            return schemaRef;
        }
        return null;
    }

    private Schema<?> processSuperTypes(Schema<?> schema,
                                        String schemaName,
                                        ClassElement type, @Nullable Element definingElement,
                                        OpenAPI openAPI,
                                        List<MediaType> mediaTypes,
                                        Map<String, Schema> schemas,
                                        VisitorContext context,
                                        @Nullable ClassElement jsonViewClass) {

        if (type.getName().equals(Object.class.getName())) {
            return null;
        }

        ClassElement classElement = ((TypedElement) type).getType();
        List<ClassElement> superTypes = new ArrayList<>();
        Collection<ClassElement> parentInterfaces = classElement.getInterfaces();
        if (classElement.isInterface() && !parentInterfaces.isEmpty()) {
            for (ClassElement parentInterface : parentInterfaces) {
                if (ClassUtils.isJavaLangType(parentInterface.getName())
                    || parentInterface.getBeanProperties().isEmpty()) {
                    continue;
                }
                superTypes.add(parentInterface);
            }
        } else {
            classElement.getSuperType().ifPresent(superTypes::add);
        }
        if (!type.isRecord() && !superTypes.isEmpty()) {
            // skip if it is Enum or Object super class
            String firstSuperTypeName = superTypes.get(0).getName();
            if (superTypes.size() == 1
                && (firstSuperTypeName.equals(Enum.class.getName()) || firstSuperTypeName.equals(Object.class.getName()))) {
                schema.setName(schemaName);
                schemas.put(schemaName, schema);

                return null;
            }

            if (schema == null) {
                schema = new ComposedSchema();
                schema.setType(TYPE_OBJECT);
            }
            for (ClassElement sType : superTypes) {
                Map<String, ClassElement> sTypeArgs = sType.getTypeArguments();
                ClassElement customStype = getCustomSchema(sType.getName(), sTypeArgs, context);
                if (customStype != null) {
                    sType = customStype;
                }
                readAllInterfaces(openAPI, context, definingElement, mediaTypes, schema, sType, schemas, sTypeArgs, jsonViewClass);
            }
        } else {
            if (schema == null) {
                schema = new Schema<>();
                schema.setType(TYPE_OBJECT);
            }
        }

        schema.setName(schemaName);
        schemas.put(schemaName, schema);

        return schema;
    }

    @SuppressWarnings("java:S3655") // false positive
    private void readAllInterfaces(OpenAPI openAPI, VisitorContext context, @Nullable Element definingElement, List<MediaType> mediaTypes,
                                   Schema<?> schema, ClassElement superType, Map<String, Schema> schemas, Map<String, ClassElement> superTypeArgs,
                                   @Nullable ClassElement jsonViewClass) {
        String parentSchemaName = superType.stringValue(io.swagger.v3.oas.annotations.media.Schema.class, "name")
            .orElse(computeDefaultSchemaName(definingElement, superType, superTypeArgs, context, jsonViewClass));

        if (schemas.get(parentSchemaName) != null
            || getSchemaDefinition(openAPI, context, superType, superTypeArgs, null, mediaTypes, jsonViewClass) != null) {
            var parentSchema = new Schema<>();
            parentSchema.set$ref(SchemaUtils.schemaRef(parentSchemaName));
            if (schema.getAllOf() == null || !schema.getAllOf().contains(parentSchema)) {
                schema.addAllOfItem(parentSchema);
            }
        }
        if (superType.isInterface()) {
            for (ClassElement interfaceElement : superType.getInterfaces()) {
                if (ClassUtils.isJavaLangType(interfaceElement.getName())
                    || interfaceElement.getBeanProperties().isEmpty()) {
                    continue;
                }

                Map<String, ClassElement> interfaceTypeArgs = interfaceElement.getTypeArguments();
                ClassElement customInterfaceType = getCustomSchema(interfaceElement.getName(), interfaceTypeArgs, context);
                if (customInterfaceType != null) {
                    interfaceElement = customInterfaceType;
                }

                readAllInterfaces(openAPI, context, definingElement, mediaTypes, schema, interfaceElement, schemas, interfaceTypeArgs, jsonViewClass);
            }
        } else if (superType.getSuperType().isPresent()) {
            ClassElement superSuperType = superType.getSuperType().get();
            Map<String, ClassElement> superSuperTypeArgs = superSuperType.getTypeArguments();
            ClassElement customSuperSuperType = getCustomSchema(superSuperType.getName(), superSuperTypeArgs, context);
            if (customSuperSuperType != null) {
                superSuperType = customSuperSuperType;
            }
            readAllInterfaces(openAPI, context, definingElement, mediaTypes, schema, superSuperType, schemas, superSuperTypeArgs, jsonViewClass);
        }
    }

    private void processClassValues(Schema<?> schemaToBind, Map<CharSequence, Object> annValues, List<MediaType> mediaTypes, VisitorContext context, @Nullable ClassElement jsonViewClass) {
        OpenAPI openAPI = Utils.resolveOpenApi(context);
        final AnnotationClassValue<?> not = (AnnotationClassValue<?>) annValues.get("not");
        if (not != null) {
            final Schema<?> schemaNot = resolveSchema(null, context.getClassElement(not.getName()).get(), context, Collections.emptyList(), jsonViewClass);
            schemaToBind.setNot(schemaNot);
        }
        final AnnotationClassValue<?>[] allOf = (AnnotationClassValue<?>[]) annValues.get("allOf");
        if (ArrayUtils.isNotEmpty(allOf)) {
            List<Schema<?>> schemaList = namesToSchemas(openAPI, context, allOf, mediaTypes, jsonViewClass);
            for (Schema<?> s : schemaList) {
                if (TYPE_OBJECT.equals(s.getType())) {
                    if (schemaToBind.getType() == null) {
                        schemaToBind.setType(TYPE_OBJECT);
                    }
                    s.setType(null);
                }
                if (schemaToBind.getAllOf() == null || !schemaToBind.getAllOf().contains(s)) {
                    schemaToBind.addAllOfItem(s);
                }
            }
        }
        final AnnotationClassValue<?>[] anyOf = (AnnotationClassValue<?>[]) annValues.get("anyOf");
        if (ArrayUtils.isNotEmpty(anyOf)) {
            List<Schema<?>> schemaList = namesToSchemas(openAPI, context, anyOf, mediaTypes, jsonViewClass);
            for (Schema<?> s : schemaList) {
                if (TYPE_OBJECT.equals(s.getType())) {
                    if (schemaToBind.getType() == null) {
                        schemaToBind.setType(TYPE_OBJECT);
                    }
                    s.setType(null);
                }
                if (schemaToBind.getAnyOf() == null || !schemaToBind.getAnyOf().contains(s)) {
                    schemaToBind.addAnyOfItem(s);
                }
            }
        }
        final AnnotationClassValue<?>[] oneOf = (AnnotationClassValue<?>[]) annValues.get("oneOf");
        if (ArrayUtils.isNotEmpty(oneOf)) {
            List<Schema<?>> schemaList = namesToSchemas(openAPI, context, oneOf, mediaTypes, jsonViewClass);
            for (Schema<?> s : schemaList) {
                if (TYPE_OBJECT.equals(s.getType())) {
                    if (schemaToBind.getType() == null) {
                        schemaToBind.setType(TYPE_OBJECT);
                    }
                    s.setType(null);
                }
                if (schemaToBind.getOneOf() == null || !schemaToBind.getOneOf().contains(s)) {
                    schemaToBind.addOneOfItem(s);
                }
            }
        }

    }

    /**
     * Reads schema.
     *
     * @param schemaValue annotation value
     * @param openAPI The OpenApi
     * @param context The VisitorContext
     * @param type type element
     * @param typeArgs type arguments
     * @param mediaTypes The media types of schema
     * @param jsonViewClass Class from JsonView annotation
     *
     * @return New schema instance
     *
     * @throws JsonProcessingException when Json parsing fails
     */
    @SuppressWarnings("java:S3776")
    protected Schema<?> readSchema(AnnotationValue<io.swagger.v3.oas.annotations.media.Schema> schemaValue, OpenAPI openAPI, VisitorContext context,
                                   @Nullable Element type, Map<String, ClassElement> typeArgs, List<MediaType> mediaTypes,
                                   @Nullable ClassElement jsonViewClass) throws JsonProcessingException {
        Map<CharSequence, Object> values = schemaValue.getValues()
            .entrySet()
            .stream()
            .collect(toMap(e -> e.getKey().equals("requiredProperties") ? "required" : e.getKey(), Map.Entry::getValue));
        Optional<Schema> schemaOpt = toValue(values, context, Schema.class, jsonViewClass);
        if (schemaOpt.isEmpty()) {
            return null;
        }
        var schema = schemaOpt.get();

        String elType = (String) values.get("type");
        String elFormat = (String) values.get("format");
        if (elType == null && type instanceof TypedElement typedType) {
            Pair<String, String> typeAndFormat;
            if (typedType instanceof EnumElement enumEl) {
                typeAndFormat = ConvertUtils.checkEnumJsonValueType(context, enumEl, null, elFormat);
            } else {
                typeAndFormat = ConvertUtils.getTypeAndFormatByClass(typedType.getName(), typedType.isArray());
            }
            elType = typeAndFormat.getFirst();
            if (elFormat == null) {
                elFormat = typeAndFormat.getSecond();
            }
        }

        if (values.containsKey("allowableValues")) {
            String[] allowableValues = (String[]) values.get("allowableValues");
            if (ArrayUtils.isNotEmpty(allowableValues)) {
                for (String allowableValue : allowableValues) {
                    if (schema.getEnum() == null || !schema.getEnum().contains(allowableValue)) {
                        try {
                            schema.addEnumItemObject(ConvertUtils.normalizeValue(allowableValue, elType, elFormat, context));
                        } catch (IOException e) {
                            context.warn("Can't convert " + allowableValue + " to " + elType + ": " + e.getMessage(), type);
                            schema.addEnumItemObject(allowableValue);
                        }
                    }
                }
            }
        }
        String defaultValue = schemaValue.stringValue("defaultValue").orElse(null);
        setDefaultValueObject(schema, defaultValue, type, elType, elFormat, false, context);

        processClassValues(schema, values, mediaTypes, context, jsonViewClass);

        if (schema.getType() == null) {
            schema.setType(elType);
        }
        if (schema.getFormat() == null) {
            schema.setFormat(elFormat);
        }
        if (type instanceof EnumElement enumEl) {
            if (CollectionUtils.isEmpty(schema.getEnum())) {
                schema.setEnum(getEnumValues(enumEl, schema.getType(), elFormat, context));
            }
        } else {
            JavadocDescription javadoc = Utils.getJavadocParser().parse(type.getDescription());
            populateSchemaProperties(openAPI, context, type, typeArgs, schema, mediaTypes, javadoc, jsonViewClass);
            checkAllOf(schema);
        }
        return schema;
    }

    private List<Object> getEnumValues(EnumElement type, String schemaType, String schemaFormat, VisitorContext context) {
        List<Object> enumValues = new ArrayList<>();
        for (EnumConstantElement element : type.elements()) {

            AnnotationValue<io.swagger.v3.oas.annotations.media.Schema> schemaAnn = element.getAnnotation(io.swagger.v3.oas.annotations.media.Schema.class);
            boolean isHidden = schemaAnn != null && schemaAnn.booleanValue("hidden").orElse(false);

            if (isHidden
                || element.isAnnotationPresent(Hidden.class)
                || element.isAnnotationPresent(JsonIgnore.class)) {
                continue;
            }
            AnnotationValue<JsonProperty> jsonProperty = element.getAnnotation(JsonProperty.class);
            String jacksonValue = jsonProperty != null ? jsonProperty.stringValue("value").orElse(null) : null;
            if (StringUtils.hasText(jacksonValue)) {
                try {
                    enumValues.add(ConvertUtils.normalizeValue(jacksonValue, schemaType, schemaFormat, context));
                } catch (JsonProcessingException e) {
                    context.warn("Error converting jacksonValue " + jacksonValue + " : to " + type + ": " + e.getMessage(), element);
                    enumValues.add(element.getSimpleName());
                }
            } else {
                enumValues.add(element.getSimpleName());
            }
        }
        return enumValues;
    }

    private List<Schema<?>> namesToSchemas(OpenAPI openAPI, VisitorContext context, AnnotationClassValue<?>[] names, List<MediaType> mediaTypes, @Nullable ClassElement jsonViewClass) {
        return Arrays.stream(names)
            .flatMap((Function<AnnotationClassValue<?>, Stream<Schema<?>>>) classAnn -> {
                final Optional<ClassElement> classElementOpt = context.getClassElement(classAnn.getName());
                if (classElementOpt.isPresent()) {
                    ClassElement classElement = classElementOpt.get();
                    Map<String, ClassElement> classElementTypeArgs = classElement.getTypeArguments();
                    ClassElement customClassElement = getCustomSchema(classElement.getName(), classElementTypeArgs, context);
                    if (customClassElement != null) {
                        classElement = customClassElement;
                    }
                    final Schema<?> schemaDefinition = getSchemaDefinition(openAPI, context, classElement, classElementTypeArgs, null, mediaTypes, jsonViewClass);
                    if (schemaDefinition != null) {
                        return Stream.of(schemaDefinition);
                    }
                }

                return Stream.empty();
            }).toList();
    }

    private String computeDefaultSchemaName(Element definingElement, Element type, Map<String, ClassElement> typeArgs, VisitorContext context,
                                            @Nullable ClassElement jsonViewClass) {

        String jsonViewPostfix = StringUtils.EMPTY_STRING;
        if (jsonViewClass != null) {
            String jsonViewClassName = jsonViewClass.getName();
            jsonViewClassName = jsonViewClassName.replaceAll("\\$", ".");
            jsonViewPostfix = "_" + (jsonViewClassName.contains(".") ? jsonViewClassName.substring(jsonViewClassName.lastIndexOf('.') + 1) : jsonViewClassName);
        }

        final String metaAnnName = definingElement == null ? null : definingElement.getAnnotationNameByStereotype(io.swagger.v3.oas.annotations.media.Schema.class).orElse(null);
        if (metaAnnName != null && !io.swagger.v3.oas.annotations.media.Schema.class.getName().equals(metaAnnName)) {
            return NameUtils.getSimpleName(metaAnnName) + jsonViewPostfix;
        }
        String packageName;
        String resultSchemaName;
        if (type instanceof TypedElement typedEl && !(type instanceof EnumElement)) {
            ClassElement typeType = typedEl.getType();
            packageName = typeType.getPackageName();
            if (CollectionUtils.isNotEmpty(typeType.getTypeArguments())) {
                resultSchemaName = computeNameWithGenerics(typeType, typeArgs, context);
            } else {
                resultSchemaName = computeNameWithGenerics(typeType, Collections.emptyMap(), context);
            }
        } else {
            resultSchemaName = type.getSimpleName();
            packageName = NameUtils.getPackageName(type.getName());
        }

        SchemaDecorator schemaDecorator = getSchemaDecoration(packageName, context);
        resultSchemaName = resultSchemaName.replaceAll("\\$", ".") + jsonViewPostfix;
        if (schemaDecorator != null) {
            resultSchemaName = (StringUtils.hasText(schemaDecorator.getPrefix()) ? schemaDecorator.getPrefix() : StringUtils.EMPTY_STRING)
                + resultSchemaName
                + (StringUtils.hasText(schemaDecorator.getPostfix()) ? schemaDecorator.getPostfix() : StringUtils.EMPTY_STRING);
        }
        String fullClassNameWithGenerics = packageName + '.' + resultSchemaName;

        // Check if the class exists in other packages. If so, you need to add a suffix,
        // because there are two classes in different packages, but with the same class name.
        String storedClassName = schemaNameToClassNameMap.get(resultSchemaName);
        if (storedClassName != null && !storedClassName.equals(fullClassNameWithGenerics)) {
            int index = shemaNameSuffixCounterMap.getOrDefault(resultSchemaName, 0);
            index++;
            shemaNameSuffixCounterMap.put(resultSchemaName, index);
            resultSchemaName += "_" + index;
        }
        schemaNameToClassNameMap.put(resultSchemaName, fullClassNameWithGenerics);

        return resultSchemaName;
    }

    private String computeNameWithGenerics(ClassElement classElement, Map<String, ClassElement> typeArgs, VisitorContext context) {
        StringBuilder builder = new StringBuilder(classElement.getSimpleName());
        computeNameWithGenerics(classElement, builder, new HashSet<>(), typeArgs, context);
        return builder.toString();
    }

    private String addTypeArgsAnnotations(String memberName, Object annValue) {

        var result = new StringBuilder();

        if (annValue instanceof AnnotationValue aValue) {
            var annName = aValue.getAnnotationName();
            var values = ((Map<String, Object>) aValue.getValues());
            var endPos = annName.contains("$") ? annName.lastIndexOf('$') : annName.length();
            result.append(annName.substring(annName.lastIndexOf('.') + 1, endPos));
            if (CollectionUtils.isNotEmpty(values)) {
                result.append('_');
                for (var entry : values.entrySet()) {
                    result.append(addTypeArgsAnnotations(entry.getKey(), entry.getValue()));
                }
                result.append('_');
            }
        } else if (annValue instanceof Iterable<?> iterable) {
            var isFirst = true;
            for (var item : iterable) {
                if (!isFirst) {
                    result.append('_');
                }
                if (memberName != null) {
                    result.append(memberName).append('_');
                }
                result.append(addTypeArgsAnnotations(null, item));
                isFirst = false;
            }
        } else {
            if (memberName != null && !memberName.equals("value")) {
                result.append(memberName).append('_');
            }
            result.append(annValue);
        }
        return result.toString();
    }

    private void computeNameWithGenerics(ClassElement classElement, StringBuilder builder, Set<String> computed, Map<String, ClassElement> typeArgs, VisitorContext context) {
        computed.add(classElement.getName());
        final Iterator<ClassElement> i = typeArgs.values().iterator();
        if (i.hasNext()) {

            builder.append('_');
            while (i.hasNext()) {
                ClassElement ce = i.next();
                if (ClassUtils.isJavaLangType(ce.getName())) {
                    var typeArgAnnotations = ce.getAnnotationNames();
                    if (CollectionUtils.isNotEmpty(typeArgAnnotations)) {
                        for (var typeArgAnnName : typeArgAnnotations) {
                            var annValue = ce.getAnnotation(typeArgAnnName);
                            builder.append(addTypeArgsAnnotations(null, typeArgAnnName.endsWith("$List") ? annValue.getValues().get("value") : annValue));
                        }
                    }
                }
                builder.append(ce.getSimpleName());
                Map<String, ClassElement> ceTypeArgs = ce.getTypeArguments();
                ClassElement customElement = getCustomSchema(ce.getName(), ceTypeArgs, context);
                if (customElement != null) {
                    ce = customElement;
                }
                if (!computed.contains(ce.getName())) {
                    computeNameWithGenerics(ce, builder, computed, ceTypeArgs, context);
                }
                if (i.hasNext()) {
                    builder.append('.');
                }
            }
            builder.append('_');
        }
    }

    private void populateSchemaProperties(OpenAPI openAPI, VisitorContext context, Element type, Map<String, ClassElement> typeArgs, Schema<?> schema,
                                          List<MediaType> mediaTypes, JavadocDescription classJavadoc, @Nullable ClassElement jsonViewClass) {
        ClassElement classElement = null;
        if (type instanceof ClassElement classEl) {
            classElement = classEl;
        } else if (type instanceof TypedElement typedEl) {
            classElement = typedEl.getType();
        }

        if (classElement != null) {
            List<PropertyElement> beanProperties;
            try {
                beanProperties = classElement.getBeanProperties().stream()
                    .filter(p -> !"groovy.lang.MetaClass".equals(p.getType().getName()))
                    .toList();
            } catch (Exception e) {
                context.warn("Error with getting properties for class " + classElement.getName() + ": " + e + "\n" + Utils.printStackTrace(e), classElement);
                // Workaround for https://github.com/micronaut-projects/micronaut-openapi/issues/313
                beanProperties = Collections.emptyList();
            }
            processPropertyElements(openAPI, context, type, typeArgs, schema, beanProperties, mediaTypes, classJavadoc, jsonViewClass);

            String visibilityLevelProp = getConfigProperty(MICRONAUT_OPENAPI_FIELD_VISIBILITY_LEVEL, context);
            VisibilityLevel visibilityLevel = VisibilityLevel.PUBLIC;
            if (StringUtils.hasText(visibilityLevelProp)) {
                try {
                    visibilityLevel = VisibilityLevel.valueOf(visibilityLevelProp.toUpperCase());
                } catch (Exception e) {
                    throw new IllegalStateException("Wrong value for visibility level property: " + getConfigProperty(MICRONAUT_OPENAPI_FIELD_VISIBILITY_LEVEL, context));
                }
            }

            final List<FieldElement> publicFields = new ArrayList<>();

            for (FieldElement field : classElement.getFields()) {
                if (field.isStatic()) {
                    continue;
                }
                if (visibilityLevel == VisibilityLevel.PUBLIC
                    && !field.isPublic()) {
                    continue;
                } else if (visibilityLevel == VisibilityLevel.PROTECTED
                    && (!field.isPublic() && !field.isProtected())) {
                    continue;
                } else if (visibilityLevel == VisibilityLevel.PACKAGE
                    && (!field.isPublic() && !field.isProtected() && !field.isPackagePrivate())) {
                    continue;
                }
                boolean alreadyProcessed = false;
                for (PropertyElement prop : beanProperties) {
                    if (prop.getName().equals(field.getName())) {
                        alreadyProcessed = true;
                        break;
                    }
                }
                if (alreadyProcessed) {
                    continue;
                }
                publicFields.add(field);
            }

            processPropertyElements(openAPI, context, type, typeArgs, schema, publicFields, mediaTypes, classJavadoc, jsonViewClass);
        }
    }

    @SuppressWarnings("java:S3776")
    private void processPropertyElements(OpenAPI openAPI, VisitorContext context, Element type, Map<String, ClassElement> typeArgs, Schema<?> schema,
                                         List<? extends TypedElement> publicFields, List<MediaType> mediaTypes, JavadocDescription classJavadoc,
                                         @Nullable ClassElement jsonViewClass) {

        ClassElement classElement = null;
        if (type instanceof ClassElement classEl) {
            classElement = classEl;
        } else if (type instanceof TypedElement typedEl) {
            classElement = typedEl.getType();
        }

        boolean withJsonView = jsonViewClass != null;
        String[] classLvlJsonViewClasses = null;
        if (withJsonView && classElement != null) {
            classLvlJsonViewClasses = classElement.getAnnotationMetadata().stringValues(JsonView.class);
        }

        for (TypedElement publicField : publicFields) {
            boolean isHidden = publicField.getAnnotationMetadata().booleanValue(io.swagger.v3.oas.annotations.media.Schema.class, "hidden").orElse(false);
            AnnotationValue<JsonAnySetter> jsonAnySetterAnn = publicField.getAnnotation(JsonAnySetter.class);
            if (publicField.isAnnotationPresent(JsonIgnore.class)
                || publicField.isAnnotationPresent(Hidden.class)
                || (jsonAnySetterAnn != null && jsonAnySetterAnn.booleanValue("enabled").orElse(true))
                || isHidden) {
                continue;
            }

            var isGetterOverridden = false;
            JavadocDescription fieldJavadoc = null;
            if (classElement != null) {
                for (FieldElement field : classElement.getFields()) {
                    if (field.getName().equals(publicField.getName())) {
                        fieldJavadoc = Utils.getJavadocParser().parse(publicField.getDocumentation().orElse(field.getDocumentation().orElse(null)));
                        break;
                    }
                }

                // checking if the getter is overridden and has javadoc and other annotations
                if (publicField instanceof PropertyElement propertyEl) {
                    var readerMethod = propertyEl.getReadMethod().orElse(null);
                    if (readerMethod != null) {
                        var methods = classElement.getEnclosedElements(ElementQuery.ALL_METHODS.includeOverriddenMethods());
                        for (var method : methods) {
                            if (readerMethod.overrides(method)) {
                                isGetterOverridden = CollectionUtils.isNotEmpty(readerMethod.getAnnotationNames()) || fieldJavadoc != null;
                                break;
                            }
                        }
                    }
                }
            }

            if (publicField instanceof MemberElement memberEl && (memberEl.getDeclaringType().getType().getName().equals(type.getName()) || isGetterOverridden)) {

                ClassElement fieldType = publicField.getGenericType();
//                if (publicField.getType() instanceof GenericPlaceholderElement genericPlaceholderEl) {
//                    ClassElement genericType = typeArgs.get(genericPlaceholderEl.getVariableName());
//                    if (genericType != null) {
//                        fieldType = genericType;
//                    }
//                }

                if (withJsonView && !allowedByJsonView(publicField, classLvlJsonViewClasses, jsonViewClass, context)) {
                    continue;
                }

                Schema<?> propertySchema = resolveSchema(openAPI, publicField, fieldType, context, mediaTypes, jsonViewClass, fieldJavadoc, classJavadoc);

                processSchemaProperty(
                    context,
                    publicField,
                    fieldType,
                    type,
                    schema,
                    propertySchema
                );
            }
        }
    }

    private boolean allowedByJsonView(TypedElement publicField, String[] classLvlJsonViewClasses, ClassElement jsonViewClassEl, VisitorContext context) {
        String[] fieldJsonViewClasses = publicField.getAnnotationMetadata().stringValues(JsonView.class);
        if (ArrayUtils.isEmpty(fieldJsonViewClasses)) {
            fieldJsonViewClasses = classLvlJsonViewClasses;
        }
        if (ArrayUtils.isEmpty(fieldJsonViewClasses)) {
            return isJsonViewDefaultInclusion(context);
        }

        for (String fieldJsonViewClass : fieldJsonViewClasses) {
            if (jsonViewClassEl.isAssignable(context.getClassElement(fieldJsonViewClass).get())) {
                return true;
            }
        }

        return false;
    }

    private void processArgTypeAnnotations(ClassElement type, @Nullable Schema schema) {
        if (schema == null || type == null || type.getAnnotationNames().isEmpty()) {
            return;
        }
        if (isNullable(type)) {
            schema.setNullable(true);
        }
        processJavaxValidationAnnotations(type, type, schema);
    }

    private Schema<?> getPrimitiveType(ClassElement type, String typeName) {
        Schema<?> schema = null;
        Class<?> aClass = ClassUtils.getPrimitiveType(typeName).orElse(null);
        if (aClass == null) {
            aClass = ClassUtils.forName(typeName, getClass().getClassLoader()).orElse(null);
        }

        if (aClass != null) {
            Class<?> wrapperType = ReflectionUtils.getWrapperType(aClass);

            PrimitiveType primitiveType = PrimitiveType.fromType(wrapperType);
            if (primitiveType != null) {
                schema = primitiveType.createProperty();
            }
        }

        processArgTypeAnnotations(type, schema);

        return schema;
    }

    /**
     * Processes {@link io.swagger.v3.oas.annotations.security.SecurityScheme}
     * annotations.
     *
     * @param element The element
     * @param context The visitor context
     */
    protected void processSecuritySchemes(ClassElement element, VisitorContext context) {
        final List<AnnotationValue<io.swagger.v3.oas.annotations.security.SecurityScheme>> values = element
            .getAnnotationValuesByType(io.swagger.v3.oas.annotations.security.SecurityScheme.class);
        final OpenAPI openAPI = Utils.resolveOpenApi(context);
        for (AnnotationValue<io.swagger.v3.oas.annotations.security.SecurityScheme> securityRequirementAnnotationValue : values) {

            final Map<CharSequence, Object> map = toValueMap(securityRequirementAnnotationValue.getValues(), context, null);

            securityRequirementAnnotationValue.stringValue("name")
                .ifPresent(name -> {
                    if (map.containsKey("paramName")) {
                        map.put("name", map.remove("paramName"));
                    }

                    Utils.normalizeEnumValues(map, CollectionUtils.mapOf("type", SecurityScheme.Type.class, "in", SecurityScheme.In.class));

                    String type = (String) map.get("type");
                    if (!SecurityScheme.Type.APIKEY.toString().equals(type)) {
                        removeAndWarnSecSchemeProp(map, "name", context, false);
                        removeAndWarnSecSchemeProp(map, "in", context);
                    }
                    if (!SecurityScheme.Type.OAUTH2.toString().equals(type)) {
                        removeAndWarnSecSchemeProp(map, "flows", context);
                    }
                    if (!SecurityScheme.Type.OPENIDCONNECT.toString().equals(type)) {
                        removeAndWarnSecSchemeProp(map, "openIdConnectUrl", context);
                    }
                    if (!SecurityScheme.Type.HTTP.toString().equals(type)) {
                        removeAndWarnSecSchemeProp(map, "scheme", context);
                        removeAndWarnSecSchemeProp(map, "bearerFormat", context);
                    }

                    if (SecurityScheme.Type.HTTP.toString().equals(type)) {
                        if (!map.containsKey("scheme")) {
                            context.warn("Can't use http security scheme without 'scheme' property", null);
                        } else if (!map.get("scheme").equals("bearer") && map.containsKey("bearerFormat")) {
                            context.warn("Should NOT have a `bearerFormat` property without `scheme: bearer` being set", null);
                        }
                    }

                    if (map.containsKey("ref") || map.containsKey("$ref")) {
                        Object ref = map.get("ref");
                        if (ref == null) {
                            ref = map.get("$ref");
                        }
                        map.clear();
                        map.put("$ref", ref);
                    }

                    try {
                        JsonNode node = toJson(map, context, null);
                        SecurityScheme securityScheme = ConvertUtils.treeToValue(node, SecurityScheme.class, context);
                        if (securityScheme != null) {
                            resolveExtensions(node).ifPresent(extensions -> BeanMap.of(securityScheme).put("extensions", extensions));
                            resolveComponents(openAPI).addSecuritySchemes(name, securityScheme);
                        }
                    } catch (JsonProcessingException e) {
                        // ignore
                    }
                });
        }
    }

    private void removeAndWarnSecSchemeProp(Map<CharSequence, Object> map, String prop, VisitorContext context) {
        removeAndWarnSecSchemeProp(map, prop, context, true);
    }

    private void removeAndWarnSecSchemeProp(Map<CharSequence, Object> map, String prop, VisitorContext context, boolean withWarn) {
        if (map.containsKey(prop) && withWarn) {
            context.warn("'" + prop + "' property can't set for securityScheme with type " + map.get("type") + ". Skip it", null);
        }
        map.remove(prop);
    }

    /**
     * Converts annotation to model.
     *
     * @param <T> The model type.
     * @param <A> The annotation type.
     * @param element The element to process.
     * @param context The context.
     * @param annotationType The annotation type.
     * @param modelType The model type.
     * @param tagList The initial list of models.
     *
     * @return A list of model objects.
     */
    protected <T, A extends Annotation> List<T> processOpenApiAnnotation(Element element, VisitorContext context, Class<A> annotationType, Class<T> modelType, List<T> tagList) {
        List<AnnotationValue<A>> annotations = element.getAnnotationValuesByType(annotationType);
        if (CollectionUtils.isNotEmpty(annotations)) {
            if (CollectionUtils.isEmpty(tagList)) {
                tagList = new ArrayList<>();
            }
            for (AnnotationValue<A> tag : annotations) {
                Map<CharSequence, Object> values;
                if (tag.getAnnotationName().equals(io.swagger.v3.oas.annotations.security.SecurityRequirement.class.getName()) && !tag.getValues().isEmpty()) {
                    Object name = tag.getValues().get("name");
                    Object scopes = Optional.ofNullable(tag.getValues().get("scopes")).orElse(new ArrayList<String>());
                    values = Collections.singletonMap((CharSequence) name, scopes);
                } else {
                    values = tag.getValues();
                }
                Optional<T> tagOpt = toValue(values, context, modelType, null);
                if (tagOpt.isPresent()) {
                    T tagObj = tagOpt.get();
                    // skip all existed tags
                    boolean alreadyExists = false;
                    if (CollectionUtils.isNotEmpty(tagList) && tag.getAnnotationName().equals(io.swagger.v3.oas.annotations.tags.Tag.class.getName())) {
                        for (T existedTag : tagList) {
                            if (((Tag) existedTag).getName().equals(((Tag) tagObj).getName())) {
                                alreadyExists = true;
                                break;
                            }
                        }
                    }
                    if (!alreadyExists) {
                        tagList.add(tagObj);
                    }
                }
            }
        }
        return tagList;
    }
}<|MERGE_RESOLUTION|>--- conflicted
+++ resolved
@@ -808,17 +808,14 @@
         } else if (type instanceof GenericPlaceholderElement placeholderEl) {
             isArray = type.isArray();
             isIterable = type.isIterable();
-<<<<<<< HEAD
             type = placeholderEl.getResolved().orElse(CollectionUtils.isNotEmpty(placeholderEl.getBounds()) ? placeholderEl.getBounds().get(0) : null);
+            if (!isArray) {
+                type = placeholderEl.getResolved().orElse(CollectionUtils.isNotEmpty(placeholderEl.getBounds()) ? placeholderEl.getBounds().get(0) : null);
+            }
         } else if (type instanceof GenericElement genericEl) {
             isArray = type.isArray();
             isIterable = type.isIterable();
             type = genericEl.getResolved().orElse(null);
-=======
-            if (!isArray) {
-                type = placeholderEl.getResolved().orElse(CollectionUtils.isNotEmpty(placeholderEl.getBounds()) ? placeholderEl.getBounds().get(0) : null);
-            }
->>>>>>> e94c9c13
         }
         Map<String, ClassElement> typeArgs = type != null ? type.getTypeArguments() : null;
 
@@ -2549,12 +2546,6 @@
             if (publicField instanceof MemberElement memberEl && (memberEl.getDeclaringType().getType().getName().equals(type.getName()) || isGetterOverridden)) {
 
                 ClassElement fieldType = publicField.getGenericType();
-//                if (publicField.getType() instanceof GenericPlaceholderElement genericPlaceholderEl) {
-//                    ClassElement genericType = typeArgs.get(genericPlaceholderEl.getVariableName());
-//                    if (genericType != null) {
-//                        fieldType = genericType;
-//                    }
-//                }
 
                 if (withJsonView && !allowedByJsonView(publicField, classLvlJsonViewClasses, jsonViewClass, context)) {
                     continue;
