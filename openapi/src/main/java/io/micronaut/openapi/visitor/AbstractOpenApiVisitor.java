--- conflicted
+++ resolved
@@ -630,70 +630,6 @@
         return newValues.containsKey("discriminator") ? (Map<String, Object>) newValues.get("discriminator") : new HashMap<>();
     }
 
-<<<<<<< HEAD
-    // Copy of io.swagger.v3.core.util.AnnotationsUtils.getExtensions
-    private void processExtensions(Map<CharSequence, Object> map, AnnotationValue<Extension> extension) {
-        String name = extension.stringValue("name").orElse(StringUtils.EMPTY_STRING);
-        final String key = !name.isEmpty() ? prependIfMissing(name, "x-") : name;
-        for (AnnotationValue<ExtensionProperty> prop : extension.getAnnotations("properties", ExtensionProperty.class)) {
-            final String propertyName = prop.getRequiredValue("name", String.class);
-            final String propertyValue = prop.getRequiredValue(String.class);
-            JsonNode processedValue;
-            final boolean propertyAsJson = prop.get("parseValue", boolean.class, false);
-            if (StringUtils.hasText(propertyName) && StringUtils.hasText(propertyValue)) {
-                if (key.isEmpty()) {
-                    if (propertyAsJson) {
-                        try {
-                            processedValue = ConvertUtils.getJsonMapper().readTree(propertyValue);
-                            map.put(prependIfMissing(propertyName, "x-"), processedValue);
-                        } catch (Exception e) {
-                            map.put(prependIfMissing(propertyName, "x-"), propertyValue);
-                        }
-                    } else {
-                        map.put(prependIfMissing(propertyName, "x-"), propertyValue);
-                    }
-                } else {
-                    Object value = map.get(key);
-                    if (!(value instanceof Map)) {
-                        value = new LinkedHashMap<>();
-                        map.put(key, value);
-                    }
-                    @SuppressWarnings("unchecked") final Map<String, Object> mapValue = (Map<String, Object>) value;
-                    if (propertyAsJson) {
-                        try {
-                            processedValue = ConvertUtils.getJsonMapper().readTree(propertyValue);
-                            mapValue.put(propertyName, processedValue);
-                        } catch (Exception e) {
-                            mapValue.put(propertyName, propertyValue);
-                        }
-                    } else {
-                        mapValue.put(propertyName, propertyValue);
-                    }
-                }
-            }
-        }
-    }
-
-    public static String prependIfMissing(final String str, final String prefix) {
-        if (str == null || StringUtils.isEmpty(prefix) || str.startsWith(prefix)) {
-            return str;
-        }
-        return prefix + str;
-    }
-
-    private Optional<Object> parseJsonString(Object object) {
-        if (object instanceof String string) {
-            try {
-                return Optional.of(ConvertUtils.getConvertJsonMapper().readValue(string, Map.class));
-            } catch (IOException e) {
-                return Optional.empty();
-            }
-        }
-        return Optional.empty();
-    }
-
-=======
->>>>>>> fbd4b944
     private <T extends Schema> void processAnnotationValue(VisitorContext context, AnnotationValue<?> annotationValue, Map<CharSequence, Object> arraySchemaMap, List<String> filters, Class<T> type) {
         Map<CharSequence, Object> values = annotationValue.getValues().entrySet().stream()
             .filter(entry -> filters == null || !filters.contains((String) entry.getKey()))
