--- conflicted
+++ resolved
@@ -470,11 +470,7 @@
                     "io.micronaut.http.multipart.CompletedFileUpload".equals(typeName) ||
                     "io.micronaut.http.multipart.CompletedPart".equals(typeName) ||
                     "io.micronaut.http.multipart.PartData".equals(typeName)) {
-<<<<<<< HEAD
-                  isPublisher = isPublisher && ! "io.micronaut.http.multipart.PartData".equals(typeName);
-=======
                     isPublisher = isPublisher && ! "io.micronaut.http.multipart.PartData".equals(typeName);
->>>>>>> 857f596e
                     // For file upload, we use PrimitiveType.BINARY
                     typeName = PrimitiveType.BINARY.name();
                 }
