--- conflicted
+++ resolved
@@ -808,8 +808,6 @@
         } else if (type instanceof GenericPlaceholderElement placeholderEl) {
             isArray = type.isArray();
             isIterable = type.isIterable();
-<<<<<<< HEAD
-            type = placeholderEl.getResolved().orElse(CollectionUtils.isNotEmpty(placeholderEl.getBounds()) ? placeholderEl.getBounds().get(0) : null);
             if (!isArray) {
                 type = placeholderEl.getResolved().orElse(CollectionUtils.isNotEmpty(placeholderEl.getBounds()) ? placeholderEl.getBounds().get(0) : null);
             }
@@ -817,11 +815,6 @@
             isArray = type.isArray();
             isIterable = type.isIterable();
             type = genericEl.getResolved().orElse(null);
-=======
-            if (!isArray) {
-                type = placeholderEl.getResolved().orElse(CollectionUtils.isNotEmpty(placeholderEl.getBounds()) ? placeholderEl.getBounds().get(0) : null);
-            }
->>>>>>> 3f0a9c70
         }
         Map<String, ClassElement> typeArgs = type != null ? type.getTypeArguments() : null;
 
@@ -2552,10 +2545,6 @@
             if (publicField instanceof MemberElement memberEl && (memberEl.getDeclaringType().getType().getName().equals(type.getName()) || isGetterOverridden)) {
 
                 ClassElement fieldType = publicField.getGenericType();
-<<<<<<< HEAD
-
-=======
->>>>>>> 3f0a9c70
                 if (withJsonView && !allowedByJsonView(publicField, classLvlJsonViewClasses, jsonViewClass, context)) {
                     continue;
                 }
