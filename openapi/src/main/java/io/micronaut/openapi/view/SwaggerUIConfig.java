/*
 * Copyright 2017-2023 original authors
 *
 * Licensed under the Apache License, Version 2.0 (the "License");
 * you may not use this file except in compliance with the License.
 * You may obtain a copy of the License at
 *
 * https://www.apache.org/licenses/LICENSE-2.0
 *
 * Unless required by applicable law or agreed to in writing, software
 * distributed under the License is distributed on an "AS IS" BASIS,
 * WITHOUT WARRANTIES OR CONDITIONS OF ANY KIND, either express or implied.
 * See the License for the specific language governing permissions and
 * limitations under the License.
 */
package io.micronaut.openapi.view;

import java.util.Arrays;
import java.util.Collections;
import java.util.HashMap;
import java.util.List;
import java.util.Locale;
import java.util.Map;
import java.util.function.Function;
import java.util.stream.Collectors;

import io.micronaut.core.annotation.NonNull;
import io.micronaut.core.annotation.Nullable;
import io.micronaut.core.util.CollectionUtils;
import io.micronaut.core.util.StringUtils;
import io.micronaut.inject.visitor.VisitorContext;
import io.micronaut.openapi.OpenApiUtils;
import io.micronaut.openapi.view.OpenApiViewConfig.RendererType;
import io.micronaut.openapi.visitor.Pair;
import io.micronaut.openapi.visitor.group.OpenApiInfo;

/**
 * Swagger-ui configuration.
 *
 * @author croudet
 */
final class SwaggerUIConfig extends AbstractViewConfig {

    private static final String DEFAULT_SWAGGER_JS_PATH = OpenApiViewConfig.RESOURCE_DIR + "/";

    private static final List<String> RESOURCE_FILES = Arrays.asList(
        DEFAULT_SWAGGER_JS_PATH + "swagger-ui.css",
        DEFAULT_SWAGGER_JS_PATH + "favicon-16x16.png",
        DEFAULT_SWAGGER_JS_PATH + "favicon-32x32.png",
        DEFAULT_SWAGGER_JS_PATH + "swagger-ui-bundle.js",
        DEFAULT_SWAGGER_JS_PATH + "swagger-ui-standalone-preset.js"
    );

    private static final Map<String, Object> DEFAULT_OPTIONS = new HashMap<>(4);
    private static final String OPTION_PRIMARY_NAME = "primaryName";
    private static final String OPTION_URLS = "urls";
    private static final String OPTION_OAUTH2 = "oauth2";
    private static final String DOT = ".";
    private static final String PREFIX_SWAGGER_UI = "swagger-ui";
    private static final String KEY_VALUE_SEPARATOR = ": ";
    private static final String COMMNA_NEW_LINE = ",\n";

    // https://github.com/swagger-api/swagger-ui/blob/HEAD/docs/usage/configuration.md
    private static final Map<String, Function<String, Object>> VALID_OPTIONS = new HashMap<>(30);
    // https://github.com/swagger-api/swagger-ui/blob/master/docs/usage/oauth2.md
    private static final Map<String, Function<String, Object>> VALID_OAUTH2_OPTIONS = new HashMap<>(9);

    static {
        VALID_OPTIONS.put("layout", AbstractViewConfig::asQuotedString);
        VALID_OPTIONS.put("deepLinking", AbstractViewConfig::asBoolean);
        VALID_OPTIONS.put("displayOperationId", AbstractViewConfig::asBoolean);
        VALID_OPTIONS.put("defaultModelsExpandDepth", AbstractViewConfig::asString);
        VALID_OPTIONS.put("defaultModelExpandDepth", AbstractViewConfig::asString);
        VALID_OPTIONS.put("defaultModelRendering", AbstractViewConfig::asQuotedString);
        VALID_OPTIONS.put("displayRequestDuration", AbstractViewConfig::asBoolean);
        VALID_OPTIONS.put("docExpansion", AbstractViewConfig::asQuotedString);
        VALID_OPTIONS.put("filter", AbstractViewConfig::asBoolean);
        VALID_OPTIONS.put("maxDisplayedTags", AbstractViewConfig::asString);
        VALID_OPTIONS.put("operationsSorter", AbstractViewConfig::asQuotedString);
        VALID_OPTIONS.put("showExtensions", AbstractViewConfig::asBoolean);
        VALID_OPTIONS.put("showCommonExtensions", AbstractViewConfig::asBoolean);
        VALID_OPTIONS.put("tagsSorter", AbstractViewConfig::asQuotedString);
        VALID_OPTIONS.put("useUnsafeMarkdown", AbstractViewConfig::asQuotedString);
        VALID_OPTIONS.put("onComplete", AbstractViewConfig::asQuotedString);
        VALID_OPTIONS.put("syntaxHighlight", AbstractViewConfig::asBoolean);
        VALID_OPTIONS.put("syntaxHighlight.activate", AbstractViewConfig::asBoolean);
        VALID_OPTIONS.put("syntaxHighlight.theme", SyntaxHighlightTheme::byCode);
        VALID_OPTIONS.put("tryItOutEnabled", AbstractViewConfig::asBoolean);
        VALID_OPTIONS.put("requestSnippetsEnabled", AbstractViewConfig::asBoolean);
        VALID_OPTIONS.put("requestSnippets", AbstractViewConfig::asQuotedString);
        VALID_OPTIONS.put("oauth2RedirectUrl", AbstractViewConfig::asQuotedString);
        VALID_OPTIONS.put("requestInterceptor", AbstractViewConfig::asQuotedString);
        VALID_OPTIONS.put("request.curlOptions", AbstractViewConfig::asString);
        VALID_OPTIONS.put("responseInterceptor", AbstractViewConfig::asQuotedString);
        VALID_OPTIONS.put("showMutatedRequest", AbstractViewConfig::asBoolean);
        VALID_OPTIONS.put("supportedSubmitMethods", AbstractViewConfig::asString);
        VALID_OPTIONS.put("validatorUrl", AbstractViewConfig::asQuotedString);
        VALID_OPTIONS.put("withCredentials", AbstractViewConfig::asBoolean);
        VALID_OPTIONS.put("persistAuthorization", AbstractViewConfig::asBoolean);

        VALID_OAUTH2_OPTIONS.put(OPTION_OAUTH2 + ".clientId", AbstractViewConfig::asQuotedString);
        VALID_OAUTH2_OPTIONS.put(OPTION_OAUTH2 + ".clientSecret", AbstractViewConfig::asQuotedString);
        VALID_OAUTH2_OPTIONS.put(OPTION_OAUTH2 + ".realm", AbstractViewConfig::asQuotedString);
        VALID_OAUTH2_OPTIONS.put(OPTION_OAUTH2 + ".appName", AbstractViewConfig::asQuotedString);
        VALID_OAUTH2_OPTIONS.put(OPTION_OAUTH2 + ".scopeSeparator", AbstractViewConfig::asQuotedString);
        VALID_OAUTH2_OPTIONS.put(OPTION_OAUTH2 + ".scopes", AbstractViewConfig::asQuotedString);
        VALID_OAUTH2_OPTIONS.put(OPTION_OAUTH2 + ".additionalQueryStringParams", AbstractViewConfig::asString);
        VALID_OAUTH2_OPTIONS.put(OPTION_OAUTH2 + ".useBasicAuthenticationWithAccessCodeGrant", AbstractViewConfig::asBoolean);
        VALID_OAUTH2_OPTIONS.put(OPTION_OAUTH2 + ".usePkceWithAuthorizationCodeGrant", AbstractViewConfig::asBoolean);

        DEFAULT_OPTIONS.put("layout", "\"StandaloneLayout\"");
        DEFAULT_OPTIONS.put("deepLinking", Boolean.TRUE);
        DEFAULT_OPTIONS.put("validatorUrl", null);
        DEFAULT_OPTIONS.put("tagsSorter", "\"alpha\"");
    }

    String themeUrl;
    boolean isDefaultThemeUrl = true;
    boolean copyTheme = true;

    RapiPDFConfig rapiPDFConfig;
    SwaggerUIConfig.Theme theme = Theme.CLASSIC;

    enum SyntaxHighlightTheme {
        AGATE("agate"),
        ARTA("arta"),
        MONOKAI("monokai"),
        NORD("nord"),
        OBSIDIAN("obsidian"),
        TOMORROW_NIGHT("tomorrow-night"),
        ;

        private static final Map<String, SyntaxHighlightTheme> BY_CODE;

        static {
            Map<String, SyntaxHighlightTheme> byCode = new HashMap<>(SyntaxHighlightTheme.values().length);
            for (SyntaxHighlightTheme navTagClick : values()) {
                byCode.put(navTagClick.code, navTagClick);
            }
            BY_CODE = Collections.unmodifiableMap(byCode);
        }

        private final String code;

        SyntaxHighlightTheme(String code) {
            this.code = code;
        }

        @Override
        public String toString() {
            return code;
        }

        public static SyntaxHighlightTheme byCode(String code) {
            SyntaxHighlightTheme value = BY_CODE.get(code.toLowerCase());
            if (value == null) {
                throw new IllegalArgumentException("Unknown value " + code);
            }
            return value;
        }
    }

    /**
     * Swagger-ui themes. <a href="https://github.com/ilyamixaltik/swagger-themes">link</a>
     */
    enum Theme {
        CLASSIC("classic"),
        DARK("dark"),
        FEELING_BLUE("feeling-blue"),
        FLATTOP("flattop"),
        MATERIAL("material"),
        MONOKAI("monokai"),
        MUTED("muted"),
        NEWSPAPER("newspaper"),
        OUTLINE("toutline"),
        ;

        private final String css;

        /**
         * Creates a Theme with the given css.
         *
         * @param css A css.
         */
        Theme(String css) {
            this.css = css;
        }

        /**
         * Return the css of the theme.
         *
         * @return A css name.
         */
        public String getCss() {
            return css;
        }
    }

    private SwaggerUIConfig(Map<Pair<String, String>, OpenApiInfo> openApiInfos) {
        super(PREFIX_SWAGGER_UI + DOT, openApiInfos);
        jsUrl = DEFAULT_SWAGGER_JS_PATH;
    }

    @NonNull
    private String toOptions() {
        return toOptions(VALID_OPTIONS, null);
    }

    private String toOptions(@NonNull Map<String, Function<String, Object>> validOptions,
                             @Nullable String keyPrefix) {
        return options
                .entrySet()
                .stream()
                .filter(e -> validOptions.containsKey(e.getKey()))
                .sorted(Map.Entry.comparingByKey())
                .map(e -> ((keyPrefix != null && e.getKey().startsWith(keyPrefix)) ? e.getKey().substring(keyPrefix.length()) : e.getKey())
                    + KEY_VALUE_SEPARATOR + e.getValue())
                .collect(Collectors.joining(COMMNA_NEW_LINE));
    }

    @NonNull
    private String toOauth2Options() {
        String properties = toOptions(VALID_OAUTH2_OPTIONS, OPTION_OAUTH2 + DOT);
        if (StringUtils.hasText(properties)) {
            return "ui.initOAuth({\n" + properties + "\n});";
        } else {
            return StringUtils.EMPTY_STRING;
        }
    }

    static boolean hasOauth2Option(Map<String, Object> options) {
        return options.containsKey("oauth2RedirectUrl") || VALID_OAUTH2_OPTIONS.keySet().stream().anyMatch(options::containsKey);
    }

    /**
     * Builds a SwaggerUIConfig given a set of properties.
     *
     * @param properties A set of properties.
     * @param openApiInfos Open API info objects.
     * @param context Visitor context.
     *
     * @return A SwaggerUIConfig.
     */
    static SwaggerUIConfig fromProperties(Map<String, String> properties, Map<Pair<String, String>, OpenApiInfo> openApiInfos, VisitorContext context) {
        SwaggerUIConfig cfg = new SwaggerUIConfig(openApiInfos);
        cfg.theme = Theme.valueOf(properties.getOrDefault(PREFIX_SWAGGER_UI + ".theme", cfg.theme.name()).toUpperCase(Locale.US));

        String copyTheme = properties.get(cfg.prefix + "copy-theme");
        if (StringUtils.isNotEmpty(copyTheme) && "false".equalsIgnoreCase(copyTheme)) {
            cfg.copyTheme = false;
        }

        String themeUrl = properties.get(cfg.prefix + "theme.url");
        if (StringUtils.isNotEmpty(themeUrl)) {
            cfg.themeUrl = themeUrl;
            cfg.isDefaultThemeUrl = false;
        }

        return AbstractViewConfig.fromProperties(cfg, DEFAULT_OPTIONS, properties, RendererType.SWAGGER_UI, context);
    }

    @Override
    public String render(String template, VisitorContext context) {

        String finalUrlPrefix = getFinalUrlPrefix(RendererType.SWAGGER_UI, context);

        template = rapiPDFConfig.render(template, RendererType.SWAGGER_UI, context);
        template = OpenApiViewConfig.replacePlaceHolder(template, PREFIX_SWAGGER_UI + ".js.url.prefix", isDefaultJsUrl ? finalUrlPrefix : jsUrl, StringUtils.EMPTY_STRING);
        template = OpenApiViewConfig.replacePlaceHolder(template, PREFIX_SWAGGER_UI + ".attributes", toOptions(), StringUtils.EMPTY_STRING);
        template = template.replace("{{" + PREFIX_SWAGGER_UI + ".theme}}", theme == null || Theme.CLASSIC == theme ? StringUtils.EMPTY_STRING :
            "<link rel='stylesheet' type='text/css' href='" + (isDefaultThemeUrl ? finalUrlPrefix + theme.getCss() + ".css" : themeUrl) + "' />");
        template = template.replace("{{" + PREFIX_SWAGGER_UI + DOT + OPTION_OAUTH2 + "}}", hasOauth2Option(options) ? toOauth2Options() : StringUtils.EMPTY_STRING);
        template = template.replace("{{" + PREFIX_SWAGGER_UI + DOT + OPTION_PRIMARY_NAME + "}}", StringUtils.isNotEmpty(primaryName) ? getPrimaryName(context) : StringUtils.EMPTY_STRING);
        template = template.replace("{{" + PREFIX_SWAGGER_UI + DOT + OPTION_URLS + "}}", getUrlStr(context));
        return template;
    }

    @NonNull
    private String getPrimaryName(VisitorContext context) {
        if (StringUtils.isEmpty(primaryName)) {
            return StringUtils.EMPTY_STRING;
        }
        return "\"urls.primaryName\":\"" + primaryName + "\",";
    }

    @NonNull
    private String getUrlStr(VisitorContext context) {
        if (CollectionUtils.isEmpty(urls) || (withUrls != null && !withUrls)) {
            return StringUtils.EMPTY_STRING;
        }
<<<<<<< HEAD
        try {
            return "urls:" + OpenApiUtils.getJsonMapper().writeValueAsString(urls) + ',';
        } catch (JsonProcessingException e) {
            context.warn("Some problems with serialize urls " + e.getMessage(), null);
=======

        var isFirst = true;
        var result = new StringBuilder("urls: [");
        for (var url : urls) {
            if (!isFirst) {
                result.append(',');
            }
            result.append("{url: contextPath + '").append(url.url())
                .append(", name: '").append(url.name()).append("'}");
            isFirst = false;
>>>>>>> 039ffcb5
        }
        result.append("],");
        return result.toString();
    }

    @Override
    protected Function<String, Object> getConverter(String key) {
        return (VALID_OPTIONS.containsKey(key) ? VALID_OPTIONS : VALID_OAUTH2_OPTIONS).get(key);
    }

    @Override
    protected List<String> getResources() {
        return RESOURCE_FILES;
    }
}<|MERGE_RESOLUTION|>--- conflicted
+++ resolved
@@ -29,7 +29,6 @@
 import io.micronaut.core.util.CollectionUtils;
 import io.micronaut.core.util.StringUtils;
 import io.micronaut.inject.visitor.VisitorContext;
-import io.micronaut.openapi.OpenApiUtils;
 import io.micronaut.openapi.view.OpenApiViewConfig.RendererType;
 import io.micronaut.openapi.visitor.Pair;
 import io.micronaut.openapi.visitor.group.OpenApiInfo;
@@ -288,12 +287,6 @@
         if (CollectionUtils.isEmpty(urls) || (withUrls != null && !withUrls)) {
             return StringUtils.EMPTY_STRING;
         }
-<<<<<<< HEAD
-        try {
-            return "urls:" + OpenApiUtils.getJsonMapper().writeValueAsString(urls) + ',';
-        } catch (JsonProcessingException e) {
-            context.warn("Some problems with serialize urls " + e.getMessage(), null);
-=======
 
         var isFirst = true;
         var result = new StringBuilder("urls: [");
@@ -304,7 +297,6 @@
             result.append("{url: contextPath + '").append(url.url())
                 .append(", name: '").append(url.name()).append("'}");
             isFirst = false;
->>>>>>> 039ffcb5
         }
         result.append("],");
         return result.toString();
