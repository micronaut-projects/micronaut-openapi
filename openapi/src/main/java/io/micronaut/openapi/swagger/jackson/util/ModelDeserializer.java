/*
 * Copyright 2017-2022 original authors
 *
 * Licensed under the Apache License, Version 2.0 (the "License");
 * you may not use this file except in compliance with the License.
 * You may obtain a copy of the License at
 *
 * https://www.apache.org/licenses/LICENSE-2.0
 *
 * Unless required by applicable law or agreed to in writing, software
 * distributed under the License is distributed on an "AS IS" BASIS,
 * WITHOUT WARRANTIES OR CONDITIONS OF ANY KIND, either express or implied.
 * See the License for the specific language governing permissions and
 * limitations under the License.
 */
package io.micronaut.openapi.swagger.jackson.util;

import java.io.IOException;
import java.util.Arrays;
import java.util.Collections;
import java.util.LinkedHashSet;
import java.util.List;
import java.util.Map;
import java.util.Set;

import io.micronaut.core.annotation.Internal;
import io.micronaut.core.util.StringUtils;
import io.micronaut.openapi.visitor.ConvertUtils;
import io.swagger.v3.oas.models.media.ArraySchema;
import io.swagger.v3.oas.models.media.BooleanSchema;
import io.swagger.v3.oas.models.media.ComposedSchema;
import io.swagger.v3.oas.models.media.DateSchema;
import io.swagger.v3.oas.models.media.DateTimeSchema;
import io.swagger.v3.oas.models.media.EmailSchema;
import io.swagger.v3.oas.models.media.IntegerSchema;
import io.swagger.v3.oas.models.media.JsonSchema;
import io.swagger.v3.oas.models.media.MapSchema;
import io.swagger.v3.oas.models.media.NumberSchema;
import io.swagger.v3.oas.models.media.PasswordSchema;
import io.swagger.v3.oas.models.media.Schema;
import io.swagger.v3.oas.models.media.StringSchema;
import io.swagger.v3.oas.models.media.UUIDSchema;

import com.fasterxml.jackson.core.JsonParser;
import com.fasterxml.jackson.core.JsonProcessingException;
import com.fasterxml.jackson.databind.DeserializationContext;
import com.fasterxml.jackson.databind.JsonDeserializer;
import com.fasterxml.jackson.databind.JsonNode;
import com.fasterxml.jackson.databind.node.ArrayNode;
import com.fasterxml.jackson.databind.node.ObjectNode;
import com.fasterxml.jackson.databind.node.TextNode;

import static io.micronaut.openapi.visitor.SchemaUtils.TYPE_OBJECT;

/**
 * This class is copied from swagger-core library.
 *
 * @since 4.6.0
 */
@Internal
public class ModelDeserializer extends JsonDeserializer<Schema> {

    protected boolean openapi31;

    @Override
    public Schema deserialize(JsonParser jp, DeserializationContext ctxt)
        throws IOException {
        JsonNode node = jp.getCodec().readTree(jp);

        Schema schema = null;

        if (openapi31) {
            schema = deserializeJsonSchema(node);
            return schema;
        }


        List<String> composed = Arrays.asList("allOf", "anyOf", "oneOf");
        for (String field : composed) {
            if (node.get(field) != null) {
                return ConvertUtils.getJsonMapper().convertValue(node, ComposedSchema.class);
            }
        }

        JsonNode type = node.get("type");
        String format = node.get("format") == null ? "" : node.get("format").textValue();

        if (type != null && "array".equals(type.textValue())) {
            schema = ConvertUtils.getJsonMapper().convertValue(node, ArraySchema.class);
        } else if (type != null) {
            if (type.textValue().equals("integer")) {
                schema = ConvertUtils.getJsonMapper().convertValue(node, IntegerSchema.class);
                if (!StringUtils.hasText(format)) {
                    schema.setFormat(null);
                }
            } else if (type.textValue().equals("number")) {
                schema = ConvertUtils.getJsonMapper().convertValue(node, NumberSchema.class);
            } else if (type.textValue().equals("boolean")) {
                schema = ConvertUtils.getJsonMapper().convertValue(node, BooleanSchema.class);
            } else if (type.textValue().equals("string")) {
                if ("date".equals(format)) {
                    schema = ConvertUtils.getJsonMapper().convertValue(node, DateSchema.class);
                } else if ("date-time".equals(format)) {
                    schema = ConvertUtils.getJsonMapper().convertValue(node, DateTimeSchema.class);
                } else if ("email".equals(format)) {
                    schema = ConvertUtils.getJsonMapper().convertValue(node, EmailSchema.class);
                } else if ("password".equals(format)) {
                    schema = ConvertUtils.getJsonMapper().convertValue(node, PasswordSchema.class);
                } else if ("uuid".equals(format)) {
                    schema = ConvertUtils.getJsonMapper().convertValue(node, UUIDSchema.class);
                } else {
                    schema = ConvertUtils.getJsonMapper().convertValue(node, StringSchema.class);
                }
            } else if (type.textValue().equals("object")) {
                schema = deserializeObjectSchema(node);
            }
        } else if (node.get("$ref") != null) {
            schema = new Schema().$ref(node.get("$ref").asText());
        } else { // assume object
            schema = deserializeObjectSchema(node);
        }

        return schema;
    }

    private Schema deserializeObjectSchema(JsonNode node) {
        JsonNode additionalProperties = node.get("additionalProperties");
        Schema schema;
        if (additionalProperties != null) {
            // try first to convert to Schema, if it fails it must be a boolean
            try {
                Schema innerSchema = ConvertUtils.getJsonMapper().convertValue(additionalProperties, Schema.class);
                ((ObjectNode) node).remove("additionalProperties");
                MapSchema ms = ConvertUtils.getJsonMapper().convertValue(node, MapSchema.class);
                ms.setAdditionalProperties(innerSchema);
                schema = ms;
            } catch (Exception e) {
                Boolean additionalPropsBoolean = ConvertUtils.getJsonMapper().convertValue(additionalProperties, Boolean.class);
                if (additionalPropsBoolean) {
                    schema = ConvertUtils.getJsonMapper().convertValue(node, MapSchema.class);
                } else {
<<<<<<< HEAD
                    // don't need to use ObjectSchema, because after we can have problems withh allOf block
                    schema = ConvertUtils.getJsonMapper().convertValue(node, ObjectSchema.class);
=======
                    // don't need to use ObjectSchema, because after it we can have problems withh allOf block
                    schema = ConvertUtils.getConvertJsonMapper().convertValue(node, Schema.class);
>>>>>>> cd67502e
                    schema.setType(TYPE_OBJECT);
                }
                schema.setAdditionalProperties(additionalPropsBoolean);
            }

        } else {
<<<<<<< HEAD
            // don't need to use ObjectSchema, because after we can have problems withh allOf block
            schema = ConvertUtils.getConvertJsonMapper().convertValue(node, ObjectSchema.class);
=======
            // don't need to use ObjectSchema, because after it we can have problems withh allOf block
            schema = ConvertUtils.getConvertJsonMapper().convertValue(node, Schema.class);
>>>>>>> cd67502e
            schema.setType(TYPE_OBJECT);
        }
        if (schema != null) {
            try {
                schema.jsonSchema(ConvertUtils.getJsonMapper31().readValue(ConvertUtils.getJsonMapper31().writeValueAsString(node), Map.class));
            } catch (JsonProcessingException e) {
                System.err.println("Exception converting jsonSchema to Map " + e.getMessage());
            }
        }
        return schema;
    }

    private Schema deserializeJsonSchema(JsonNode node) {
        if (node.isBoolean()) {
            return new Schema().booleanSchemaValue(node.booleanValue());
        }
        JsonNode additionalProperties = node.get("additionalProperties");
        JsonNode type = node.get("type");
        Schema schema;

        if (type != null || additionalProperties != null) {
            if (type != null) {
                ((ObjectNode) node).remove("type");
            }
            if (additionalProperties != null) {
                ((ObjectNode) node).remove("additionalProperties");
            }
            schema = ConvertUtils.getJsonMapper31().convertValue(node, JsonSchema.class);
            if (type instanceof TextNode) {
                schema.types(new LinkedHashSet<>(Collections.singletonList(type.textValue())));
            } else if (type instanceof ArrayNode) {
                Set<String> types = new LinkedHashSet<>();
                type.elements().forEachRemaining(n -> {
                    types.add(n.textValue());
                });
                schema.types(types);
            }
            if (additionalProperties != null) {
                try {
                    if (additionalProperties.isBoolean()) {
                        schema.setAdditionalProperties(additionalProperties.booleanValue());
                    } else {
                        Schema innerSchema = deserializeJsonSchema(additionalProperties);
                        schema.setAdditionalProperties(innerSchema);
                    }
                } catch (Exception e) {
                    Boolean additionalPropsBoolean = ConvertUtils.getJsonMapper31().convertValue(additionalProperties, Boolean.class);
                    schema.setAdditionalProperties(additionalPropsBoolean);
                }
            }

        } else {
            schema = ConvertUtils.getJsonMapper31().convertValue(node, JsonSchema.class);
        }
        return schema;
    }
}<|MERGE_RESOLUTION|>--- conflicted
+++ resolved
@@ -36,6 +36,7 @@
 import io.swagger.v3.oas.models.media.JsonSchema;
 import io.swagger.v3.oas.models.media.MapSchema;
 import io.swagger.v3.oas.models.media.NumberSchema;
+import io.swagger.v3.oas.models.media.ObjectSchema;
 import io.swagger.v3.oas.models.media.PasswordSchema;
 import io.swagger.v3.oas.models.media.Schema;
 import io.swagger.v3.oas.models.media.StringSchema;
@@ -50,8 +51,6 @@
 import com.fasterxml.jackson.databind.node.ObjectNode;
 import com.fasterxml.jackson.databind.node.TextNode;
 
-import static io.micronaut.openapi.visitor.SchemaUtils.TYPE_OBJECT;
-
 /**
  * This class is copied from swagger-core library.
  *
@@ -85,7 +84,7 @@
         JsonNode type = node.get("type");
         String format = node.get("format") == null ? "" : node.get("format").textValue();
 
-        if (type != null && "array".equals(type.textValue())) {
+        if (type != null && "array".equals(((TextNode) type).textValue())) {
             schema = ConvertUtils.getJsonMapper().convertValue(node, ArraySchema.class);
         } else if (type != null) {
             if (type.textValue().equals("integer")) {
@@ -139,27 +138,13 @@
                 if (additionalPropsBoolean) {
                     schema = ConvertUtils.getJsonMapper().convertValue(node, MapSchema.class);
                 } else {
-<<<<<<< HEAD
-                    // don't need to use ObjectSchema, because after we can have problems withh allOf block
                     schema = ConvertUtils.getJsonMapper().convertValue(node, ObjectSchema.class);
-=======
-                    // don't need to use ObjectSchema, because after it we can have problems withh allOf block
-                    schema = ConvertUtils.getConvertJsonMapper().convertValue(node, Schema.class);
->>>>>>> cd67502e
-                    schema.setType(TYPE_OBJECT);
                 }
                 schema.setAdditionalProperties(additionalPropsBoolean);
             }
 
         } else {
-<<<<<<< HEAD
-            // don't need to use ObjectSchema, because after we can have problems withh allOf block
-            schema = ConvertUtils.getConvertJsonMapper().convertValue(node, ObjectSchema.class);
-=======
-            // don't need to use ObjectSchema, because after it we can have problems withh allOf block
-            schema = ConvertUtils.getConvertJsonMapper().convertValue(node, Schema.class);
->>>>>>> cd67502e
-            schema.setType(TYPE_OBJECT);
+            schema = ConvertUtils.getJsonMapper().convertValue(node, ObjectSchema.class);
         }
         if (schema != null) {
             try {
