--- conflicted
+++ resolved
@@ -386,12 +386,8 @@
         operation.tags.size() == 1
         operation.tags == ['pets']
         operation.security.size() == 1
-<<<<<<< HEAD
-        operation.security.first() == ['petstore-auth': ['write:pets']]
-=======
         operation.security.get(0).containsKey('petstore-auth')
         operation.security.get(0).get('petstore-auth') == ['write:pets']
->>>>>>> 4ab7af21
         operation.responses.size() == 4
         operation.responses.default.content.size() == 1
         operation.responses.default.content['application/json']
