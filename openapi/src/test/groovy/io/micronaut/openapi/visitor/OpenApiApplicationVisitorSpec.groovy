--- conflicted
+++ resolved
@@ -177,16 +177,11 @@
         openAPI.tags.first().name == 'Tag 1'
         openAPI.tags.first().description == 'desc 1'
         openAPI.externalDocs.description == 'definition docs desc'
-<<<<<<< HEAD
-            openAPI.security[0] == ["req 1":["a", "b"]]
-            openAPI.security[1] == ["req 2":["b", "c"]]
-=======
         openAPI.security.size() == 2
         openAPI.security.get(0).containsKey('req 1')
         openAPI.security.get(0).get('req 1') == ["a", "b"]
         openAPI.security.get(1).containsKey('req 2')
         openAPI.security.get(1).get('req 2') == ["b", "c"]
->>>>>>> 4ab7af21
         openAPI.servers.size() == 1
         openAPI.servers[0].description == 'server 1'
         openAPI.servers[0].url == 'http://foo'
