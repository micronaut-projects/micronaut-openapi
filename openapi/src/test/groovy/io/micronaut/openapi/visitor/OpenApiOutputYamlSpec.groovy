package io.micronaut.openapi.visitor

<<<<<<< HEAD
import io.micronaut.annotation.processing.test.AbstractTypeElementSpec
=======
import io.micronaut.openapi.AbstractOpenApiTypeElementSpec
>>>>>>> 6bfb5d5c

class OpenApiOutputYamlSpec extends AbstractOpenApiTypeElementSpec {

    void "test paths and schemas for OpenAPI are sorted"() {
<<<<<<< HEAD
        given:"An API definition"
        System.setProperty(AbstractOpenApiVisitor.ATTR_TEST_MODE, "true")
=======
>>>>>>> 6bfb5d5c

        when:
        buildBeanDefinition('test.MyBean', '''
package test;

import io.micronaut.management.endpoint.annotation.Endpoint;
import io.micronaut.management.endpoint.annotation.Delete;
import io.micronaut.management.endpoint.annotation.Write;
import io.micronaut.management.endpoint.annotation.Selector;

import io.micronaut.core.annotation.Introspected;
import io.micronaut.http.annotation.*;
import io.micronaut.http.*;
import io.swagger.v3.oas.annotations.*;
import io.swagger.v3.oas.annotations.info.*;
import io.swagger.v3.oas.annotations.media.*;
import io.swagger.v3.oas.annotations.tags.*;
import io.swagger.v3.oas.annotations.servers.*;
import io.swagger.v3.oas.annotations.security.*;
import io.swagger.v3.oas.annotations.responses.ApiResponse;


@OpenAPIDefinition(
        info = @Info(
                title = "the title",
                version = "0.0",
                description = "My API"
        )
)
class Application {

}
@Controller("/endpoint3")
class ThirdEndpointController {
    @Get("/")
    public HttpResponse<String> path() {
        return null;
    }
    @Get("/path2")
    public HttpResponse<String> path2() {
        return null;
    }
    @Get("/path1")
    public HttpResponse<String> path1() {
        return null;
    }
}
@Controller("/endpoint1")
class FirstEndpointController {
    @Get("/")
    public HttpResponse<String> getPath() {
        return null;
    }
    @Get("/path1")
    public HttpResponse<String> path1() {
        return null;
    }
    @Get("/path2")
    public HttpResponse<String> path2() {
        return null;
    }
}
@Controller("/endpoint2")
class SecondEndpointController {
    @Get("/path2")
    public HttpResponse<Person2> path2() {
        return null;
    }
    @Get("/path1")
    public HttpResponse<Person1> path1() {
        return null;
    }
    @Get("/")
    public HttpResponse<Person3> path() {
        return null;
    }
}
@Introspected
class Person1 {
    private String name;
    private Integer debtValue;
    private Integer totalGoals;
    public Person1(String name,
                  Integer debtValue,
                  Integer totalGoals) {
        this.name = name;
        this.debtValue = debtValue;
        this.totalGoals = totalGoals;
    }
    public String getName() {
        return name;
    }
    public Integer getDebtValue() {
        return debtValue;
    }
    public Integer getTotalGoals() {
        return totalGoals;
    }
}
@Introspected
class Person2 {
    private String name;
    public Person2(String name) {
        this.name = name;
    }
    public String getName() {
        return name;
    }
}
@Introspected
class Person3 {
    private String name;
    public Person3(String name) {
        this.name = name;
    }
    public String getName() {
        return name;
    }
}
@jakarta.inject.Singleton
class MyBean {}
''')
        then:"the yaml is written"
        AbstractOpenApiVisitor.testYamlReference != null

        then:"paths are sorted and schemas are sorted"
        AbstractOpenApiEndpointVisitor.testYamlReference.contains('''\
paths:
  /endpoint1:
    get:
      operationId: getPathGet
      parameters: []
      responses:
        "200":
          description: getPathGet 200 response
          content:
            application/json:
              schema:
                type: string
  /endpoint1/path1:
    get:
      operationId: path1Get1
      parameters: []
      responses:
        "200":
          description: path1Get1 200 response
          content:
            application/json:
              schema:
                type: string
  /endpoint1/path2:
    get:
      operationId: path2Get1
      parameters: []
      responses:
        "200":
          description: path2Get1 200 response
          content:
            application/json:
              schema:
                type: string
  /endpoint2:
    get:
      operationId: pathGet1
      parameters: []
      responses:
        "200":
          description: pathGet1 200 response
          content:
            application/json:
              schema:
                $ref: '#/components/schemas/Person3\'
  /endpoint2/path1:
    get:
      operationId: path1Get2
      parameters: []
      responses:
        "200":
          description: path1Get2 200 response
          content:
            application/json:
              schema:
                $ref: '#/components/schemas/Person1\'
  /endpoint2/path2:
    get:
      operationId: path2Get2
      parameters: []
      responses:
        "200":
          description: path2Get2 200 response
          content:
            application/json:
              schema:
                $ref: '#/components/schemas/Person2\'
  /endpoint3:
    get:
      operationId: pathGet2
      parameters: []
      responses:
        "200":
          description: pathGet2 200 response
          content:
            application/json:
              schema:
                type: string
  /endpoint3/path1:
    get:
      operationId: path1Get3
      parameters: []
      responses:
        "200":
          description: path1Get3 200 response
          content:
            application/json:
              schema:
                type: string
  /endpoint3/path2:
    get:
      operationId: path2Get3
      parameters: []
      responses:
        "200":
          description: path2Get3 200 response
          content:
            application/json:
              schema:
                type: string
components:
  schemas:
    Person1:
      required:
      - debtValue
      - name
      - totalGoals
      type: object
      properties:
        name:
          type: string
        debtValue:
          type: integer
          format: int32
        totalGoals:
          type: integer
          format: int32
    Person2:
      required:
      - name
      type: object
      properties:
        name:
          type: string
    Person3:
      required:
      - name
      type: object
      properties:
        name:
          type: string''')
    }

}<|MERGE_RESOLUTION|>--- conflicted
+++ resolved
@@ -1,20 +1,10 @@
 package io.micronaut.openapi.visitor
 
-<<<<<<< HEAD
 import io.micronaut.annotation.processing.test.AbstractTypeElementSpec
-=======
-import io.micronaut.openapi.AbstractOpenApiTypeElementSpec
->>>>>>> 6bfb5d5c
 
 class OpenApiOutputYamlSpec extends AbstractOpenApiTypeElementSpec {
 
     void "test paths and schemas for OpenAPI are sorted"() {
-<<<<<<< HEAD
-        given:"An API definition"
-        System.setProperty(AbstractOpenApiVisitor.ATTR_TEST_MODE, "true")
-=======
->>>>>>> 6bfb5d5c
-
         when:
         buildBeanDefinition('test.MyBean', '''
 package test;
