--- conflicted
+++ resolved
@@ -699,7 +699,7 @@
         pathItem.post.responses['default'].description == null
         pathItem.post.responses['default'].content == null
 
-<<<<<<< HEAD
+
         when:"An obsevable is returned"
         pathItem = openAPI.paths.get("/pets/observable")
 
@@ -710,7 +710,7 @@
         pathItem.get.responses['default'].content['application/json'].schema
         pathItem.get.responses['default'].content['application/json'].schema.type == 'array'
         pathItem.get.responses['default'].content['application/json'].schema.items.$ref == '#/components/schemas/Pet'
-=======
+      
         when:"A Single<HttpResponse<T>> is returned"
         pathItem = openAPI.paths.get("/pets/singleHttpResponse")
 
@@ -719,7 +719,6 @@
         pathItem.get.responses['default']
         pathItem.get.responses['default'].content['application/json'].schema
         pathItem.get.responses['default'].content['application/json'].schema.$ref == '#/components/schemas/Pet'
->>>>>>> d96b4a47
     }
 
 
