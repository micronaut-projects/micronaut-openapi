package io.micronaut.openapi.view

import io.micronaut.openapi.visitor.ConfigProperty
import spock.lang.Specification

import java.nio.charset.StandardCharsets
import java.nio.file.Files
import java.nio.file.Path
import java.nio.file.Paths

class OpenApiOperationViewRenderSpec extends Specification {
    def cleanup() {
        def outputDir = new File("output")
        outputDir.deleteDir()
    }

    void "test render OpenApiView specification"() {
        given:
        String spec = "redoc.enabled=true,rapidoc.enabled=true,swagger-ui.enabled=true,rapipdf.enabled=true,swagger-ui.theme=flattop"
        OpenApiViewConfig cfg = OpenApiViewConfig.fromSpecification(spec, null, new Properties(), null)
        Path outputDir = Paths.get("output")
        cfg.title = "OpenAPI documentation"
        cfg.specFile = "swagger.yml"
        cfg.render(outputDir, null)

        expect:
        cfg.enabled
        cfg.mappingPath == "swagger"
        cfg.rapidocConfig != null
        cfg.redocConfig != null
        cfg.swaggerUIConfig != null
        cfg.title == "OpenAPI documentation"
        cfg.specFile == "swagger.yml"
        cfg.getSpecURL(cfg.swaggerUIConfig, null) == "/swagger/swagger.yml"
        cfg.getSpecURL(cfg.rapidocConfig, null) == "/swagger/swagger.yml"
        cfg.getSpecURL(cfg.redocConfig, null) == "/swagger/swagger.yml"
        Files.exists(outputDir.resolve("redoc").resolve("index.html"))
        Files.exists(outputDir.resolve("redoc").resolve("res").resolve("redoc.standalone.js"))
        Files.exists(outputDir.resolve("redoc").resolve("res").resolve("rapipdf-min.js"))
        Files.exists(outputDir.resolve("rapidoc").resolve("index.html"))
        Files.exists(outputDir.resolve("rapidoc").resolve("res").resolve("rapidoc-min.js"))
        Files.exists(outputDir.resolve("rapidoc").resolve("res").resolve("rapipdf-min.js"))
        Files.exists(outputDir.resolve("swagger-ui").resolve("index.html"))
        Files.exists(outputDir.resolve("swagger-ui").resolve("res").resolve("swagger-ui.css"))
        Files.exists(outputDir.resolve("swagger-ui").resolve("res").resolve("favicon-16x16.png"))
        Files.exists(outputDir.resolve("swagger-ui").resolve("res").resolve("favicon-32x32.png"))
        Files.exists(outputDir.resolve("swagger-ui").resolve("res").resolve("swagger-ui-bundle.js"))
        Files.exists(outputDir.resolve("swagger-ui").resolve("res").resolve("swagger-ui-standalone-preset.js"))
        Files.exists(outputDir.resolve("swagger-ui").resolve("res").resolve("rapipdf-min.js"))
        Files.exists(outputDir.resolve("swagger-ui").resolve("res").resolve("flattop.css"))

        outputDir.resolve("redoc").resolve("index.html").toFile().getText(StandardCharsets.UTF_8.name()).contains("/redoc/res/redoc.standalone.js")
        outputDir.resolve("redoc").resolve("index.html").toFile().getText(StandardCharsets.UTF_8.name()).contains(cfg.getSpecURL(cfg.redocConfig, null))
        outputDir.resolve("redoc").resolve("index.html").toFile().getText(StandardCharsets.UTF_8.name()).contains("/redoc/res/rapipdf-min.js")
        outputDir.resolve("rapidoc").resolve("index.html").toFile().getText(StandardCharsets.UTF_8.name()).contains("/rapidoc/res/rapidoc-min.js")
        outputDir.resolve("rapidoc").resolve("index.html").toFile().getText(StandardCharsets.UTF_8.name()).contains(cfg.getSpecURL(cfg.rapidocConfig, null))
        outputDir.resolve("rapidoc").resolve("index.html").toFile().getText(StandardCharsets.UTF_8.name()).contains("/rapidoc/res/rapipdf-min.js")
        outputDir.resolve("swagger-ui").resolve("index.html").toFile().getText(StandardCharsets.UTF_8.name()).contains("/swagger-ui/res/swagger-ui-bundle.js")
        outputDir.resolve("swagger-ui").resolve("index.html").toFile().getText(StandardCharsets.UTF_8.name()).contains("/swagger-ui/res/swagger-ui-standalone-preset.js")
        outputDir.resolve("swagger-ui").resolve("index.html").toFile().getText(StandardCharsets.UTF_8.name()).contains("/swagger-ui/res/swagger-ui.css")
        outputDir.resolve("swagger-ui").resolve("index.html").toFile().getText(StandardCharsets.UTF_8.name()).contains("/swagger-ui/res/favicon-32x32.png")
        outputDir.resolve("swagger-ui").resolve("index.html").toFile().getText(StandardCharsets.UTF_8.name()).contains("/swagger-ui/res/favicon-16x16.png")
        outputDir.resolve("swagger-ui").resolve("index.html").toFile().getText(StandardCharsets.UTF_8.name()).contains(cfg.getSpecURL(cfg.swaggerUIConfig, null))
        outputDir.resolve("swagger-ui").resolve("index.html").toFile().getText(StandardCharsets.UTF_8.name()).contains("/swagger-ui/res/rapipdf-min.js")
    }

    void "test render OpenApiView specification with custom redoc js url"() {
        given:
        String spec = "redoc.enabled=true,rapipdf.enabled=true,redoc.copy-resources=false,redoc.js.url=https://cdn.redoc.ly/redoc/latest/bundles/"
        OpenApiViewConfig cfg = OpenApiViewConfig.fromSpecification(spec, null, new Properties(), null)
        Path outputDir = Paths.get("output")
        cfg.title = "OpenAPI documentation"
        cfg.specFile = "swagger.yml"
        cfg.render(outputDir, null)

        expect:
        cfg.enabled
        cfg.mappingPath == "swagger"
        cfg.rapidocConfig == null
        cfg.redocConfig != null
        cfg.swaggerUIConfig == null
        cfg.title == "OpenAPI documentation"
        cfg.specFile == "swagger.yml"
        cfg.getSpecURL(cfg.redocConfig, null) == "/swagger/swagger.yml"
        Files.exists(outputDir.resolve("redoc").resolve("index.html"))
        !Files.exists(outputDir.resolve("redoc").resolve("res").resolve("redoc.standalone.js"))
        Files.exists(outputDir.resolve("redoc").resolve("res").resolve("rapipdf-min.js"))

        outputDir.resolve("redoc").resolve("index.html").toFile().getText(StandardCharsets.UTF_8.name()).contains("<script src='https://cdn.redoc.ly/redoc/latest/bundles/redoc.standalone.js'></script>")
        outputDir.resolve("redoc").resolve("index.html").toFile().getText(StandardCharsets.UTF_8.name()).contains(cfg.getSpecURL(cfg.redocConfig, null))
    }

    void "test render OpenApiView specification with custom swagger js and css urls"() {
        given:
        String spec = "swagger-ui.enabled=true,rapipdf.enabled=true,swagger-ui.theme=flattop,swagger-ui.copy-theme=false,swagger-ui.theme.url=https://flattop.com/theme.css,swagger-ui.copy-resources=false,swagger-ui.js.url=https://unpkg.com/swagger-ui-dist/"
        OpenApiViewConfig cfg = OpenApiViewConfig.fromSpecification(spec, null, new Properties(), null)
        Path outputDir = Paths.get("output")
        cfg.title = "OpenAPI documentation"
        cfg.specFile = "swagger.yml"
        cfg.render(outputDir, null)

        expect:
        cfg.enabled
        cfg.mappingPath == "swagger"
        cfg.rapidocConfig == null
        cfg.redocConfig == null
        cfg.swaggerUIConfig != null
        cfg.title == "OpenAPI documentation"
        cfg.specFile == "swagger.yml"
        cfg.getSpecURL(cfg.swaggerUIConfig, null) == "/swagger/swagger.yml"
        Files.exists(outputDir.resolve("swagger-ui").resolve("index.html"))
        !Files.exists(outputDir.resolve("swagger-ui").resolve("res").resolve("swagger-ui.css"))
        !Files.exists(outputDir.resolve("swagger-ui").resolve("res").resolve("favicon-16x16.png"))
        !Files.exists(outputDir.resolve("swagger-ui").resolve("res").resolve("favicon-32x32.png"))
        !Files.exists(outputDir.resolve("swagger-ui").resolve("res").resolve("swagger-ui-bundle.js"))
        !Files.exists(outputDir.resolve("swagger-ui").resolve("res").resolve("swagger-ui-standalone-preset.js"))
        !Files.exists(outputDir.resolve("swagger-ui").resolve("res").resolve("flattop.css"))
        Files.exists(outputDir.resolve("swagger-ui").resolve("res").resolve("rapipdf-min.js"))

        outputDir.resolve("swagger-ui").resolve("index.html").toFile().getText(StandardCharsets.UTF_8.name()).contains(cfg.getSpecURL(cfg.swaggerUIConfig, null))
        outputDir.resolve("swagger-ui").resolve("index.html").toFile().getText(StandardCharsets.UTF_8.name()).contains("<script src='https://unpkg.com/swagger-ui-dist/swagger-ui-standalone-preset.js'></script>")
        outputDir.resolve("swagger-ui").resolve("index.html").toFile().getText(StandardCharsets.UTF_8.name()).contains("<script src='https://unpkg.com/swagger-ui-dist/swagger-ui-bundle.js'></script>")
        outputDir.resolve("swagger-ui").resolve("index.html").toFile().getText(StandardCharsets.UTF_8.name()).contains("<link rel='stylesheet' type='text/css' href='https://unpkg.com/swagger-ui-dist/swagger-ui.css' />")
        outputDir.resolve("swagger-ui").resolve("index.html").toFile().getText(StandardCharsets.UTF_8.name()).contains("<link rel='stylesheet' type='text/css' href='https://flattop.com/theme.css' />")
    }

    void "test render OpenApiView specification with server context path"() {
        given:
        String spec = "redoc.enabled=true,rapidoc.enabled=true,swagger-ui.enabled=true"
        OpenApiViewConfig cfg = OpenApiViewConfig.fromSpecification(spec, null, new Properties(), null)
        Path outputDir = Paths.get("output")
        cfg.title = "OpenAPI documentation"
        cfg.specFile = "swagger.yml"
        cfg.serverContextPath = "/context-path"
        cfg.render(outputDir, null)

        expect:
        cfg.enabled
        cfg.mappingPath == "swagger"
        cfg.rapidocConfig != null
        cfg.redocConfig != null
        cfg.swaggerUIConfig != null
        cfg.title == "OpenAPI documentation"
        cfg.specFile == "swagger.yml"
        cfg.getSpecURL(cfg.rapidocConfig, null) == "/context-path/swagger/swagger.yml"
        cfg.getSpecURL(cfg.redocConfig, null) == "/context-path/swagger/swagger.yml"
        cfg.getSpecURL(cfg.swaggerUIConfig, null) == "/context-path/swagger/swagger.yml"
        Files.exists(outputDir.resolve("redoc").resolve("index.html"))
        Files.exists(outputDir.resolve("rapidoc").resolve("index.html"))
        Files.exists(outputDir.resolve("swagger-ui").resolve("index.html"))
        outputDir.resolve("redoc").resolve("index.html").toFile().getText(StandardCharsets.UTF_8.name()).contains(cfg.getSpecURL(cfg.redocConfig, null))
        outputDir.resolve("rapidoc").resolve("index.html").toFile().getText(StandardCharsets.UTF_8.name()).contains(cfg.getSpecURL(cfg.rapidocConfig, null))
        outputDir.resolve("swagger-ui").resolve("index.html").toFile().getText(StandardCharsets.UTF_8.name()).contains(cfg.getSpecURL(cfg.swaggerUIConfig, null))
    }

    void "test render OpenApiView specification custom mapping path"() {
        given:
        String spec = "mapping.path=somewhere,redoc.enabled=true,rapidoc.enabled=true,swagger-ui.enabled=true"
        OpenApiViewConfig cfg = OpenApiViewConfig.fromSpecification(spec, null, new Properties(), null)
        Path outputDir = Paths.get("output")
        cfg.title = "OpenAPI documentation"
        cfg.specFile = "swagger.yml"
        cfg.render(outputDir, null)

        expect:
        cfg.enabled
        cfg.mappingPath == "somewhere"
        cfg.rapidocConfig != null
        cfg.redocConfig != null
        cfg.swaggerUIConfig != null
        cfg.title == "OpenAPI documentation"
        cfg.specFile == "swagger.yml"
        cfg.getSpecURL(cfg.rapidocConfig, null) == "/somewhere/swagger.yml"
        cfg.getSpecURL(cfg.redocConfig, null) == "/somewhere/swagger.yml"
        cfg.getSpecURL(cfg.swaggerUIConfig, null) == "/somewhere/swagger.yml"
        Files.exists(outputDir.resolve("redoc").resolve("index.html"))
        Files.exists(outputDir.resolve("rapidoc").resolve("index.html"))
        Files.exists(outputDir.resolve("swagger-ui").resolve("index.html"))
        outputDir.resolve("redoc").resolve("index.html").toFile().getText(StandardCharsets.UTF_8.name()).contains(cfg.getSpecURL(cfg.redocConfig, null))
        outputDir.resolve("rapidoc").resolve("index.html").toFile().getText(StandardCharsets.UTF_8.name()).contains(cfg.getSpecURL(cfg.rapidocConfig, null))
        outputDir.resolve("swagger-ui").resolve("index.html").toFile().getText(StandardCharsets.UTF_8.name()).contains(cfg.getSpecURL(cfg.swaggerUIConfig, null))
    }

    void "test render OpenApiView specification with custom mapping path and server context path"() {
        given:
        String spec = "mapping.path=somewhere,redoc.enabled=true,rapidoc.enabled=true,swagger-ui.enabled=true"
        OpenApiViewConfig cfg = OpenApiViewConfig.fromSpecification(spec, null, new Properties(), null)
        Path outputDir = Paths.get("output")
        cfg.title = "OpenAPI documentation"
        cfg.specFile = "swagger.yml"
        cfg.serverContextPath = "/context-path"
        cfg.render(outputDir, null)

        expect:
        cfg.enabled
        cfg.mappingPath == "somewhere"
        cfg.rapidocConfig != null
        cfg.redocConfig != null
        cfg.swaggerUIConfig != null
        cfg.title == "OpenAPI documentation"
        cfg.specFile == "swagger.yml"
        cfg.getSpecURL(cfg.rapidocConfig, null) == "/context-path/somewhere/swagger.yml"
        cfg.getSpecURL(cfg.redocConfig, null) == "/context-path/somewhere/swagger.yml"
        cfg.getSpecURL(cfg.swaggerUIConfig, null) == "/context-path/somewhere/swagger.yml"
        Files.exists(outputDir.resolve("redoc").resolve("index.html"))
        Files.exists(outputDir.resolve("rapidoc").resolve("index.html"))
        Files.exists(outputDir.resolve("swagger-ui").resolve("index.html"))
        Files.notExists(outputDir.resolve("swagger-ui").resolve("oauth2-redirect.html"))
        outputDir.resolve("redoc").resolve("index.html").toFile().getText(StandardCharsets.UTF_8.name()).contains(cfg.getSpecURL(cfg.redocConfig, null))
        outputDir.resolve("rapidoc").resolve("index.html").toFile().getText(StandardCharsets.UTF_8.name()).contains(cfg.getSpecURL(cfg.rapidocConfig, null))
        outputDir.resolve("swagger-ui").resolve("index.html").toFile().getText(StandardCharsets.UTF_8.name()).contains(cfg.getSpecURL(cfg.swaggerUIConfig, null))
        !outputDir.resolve("swagger-ui").resolve("index.html").toFile().getText(StandardCharsets.UTF_8.name()).contains("ui.initOAuth({")
    }

    void "test generates oauth2-redirect.html"() {
        given:
        String spec = "swagger-ui.enabled=true,swagger-ui.oauth2RedirectUrl=http://localhost:8080/foo/bar,swagger-ui.oauth2.clientId=foo,swagger-ui.oauth2.clientSecret=bar"
        OpenApiViewConfig cfg = OpenApiViewConfig.fromSpecification(spec, null, new Properties(), null)
        Path outputDir = Paths.get("output")
        cfg.title = "OpenAPI documentation"
        cfg.specFile = "swagger.yml"
        cfg.render(outputDir, null)

        expect:
        cfg.enabled
        cfg.swaggerUIConfig != null
        cfg.title == "OpenAPI documentation"
        cfg.specFile == "swagger.yml"

        and:
        Path index = outputDir.resolve("swagger-ui").resolve("index.html")
        Path oauth2Redirect = outputDir.resolve("swagger-ui").resolve("oauth2-redirect.html")
        Files.exists(index)
        Files.exists(oauth2Redirect)

        and:
        String indexHtml = index.toFile().getText(StandardCharsets.UTF_8.name())
        indexHtml.contains(cfg.getSpecURL(cfg.swaggerUIConfig, null))
        indexHtml.contains("ui.initOAuth({")
        indexHtml.contains('clientId: "foo"')
        indexHtml.contains('clientSecret: "bar"')
    }

    void "test generates urlResourcesPrefix context-path and openapi.context.path"() {
        given:
        System.setProperty(ConfigProperty.MICRONAUT_SERVER_CONTEXT_PATH, "/local-path")
        System.setProperty(ConfigProperty.MICRONAUT_OPENAPI_CONTEXT_SERVER_PATH, "/server-context-path")
        String spec = "swagger-ui.enabled=true"
        OpenApiViewConfig cfg = OpenApiViewConfig.fromSpecification(spec, null, new Properties(), null)
        Path outputDir = Paths.get("output")
        cfg.title = "OpenAPI documentation"
        cfg.specFile = "swagger.yml"
        cfg.render(outputDir, null)

        expect:
        cfg.enabled
        cfg.swaggerUIConfig != null
        cfg.title == "OpenAPI documentation"
        cfg.specFile == "swagger.yml"

        String urlPrefix = cfg.swaggerUIConfig.getFinalUrlPrefix(OpenApiViewConfig.RendererType.SWAGGER_UI, null)

        urlPrefix
        urlPrefix == '/server-context-path/local-path/swagger-ui/res/'

        cleanup:
        System.clearProperty(ConfigProperty.MICRONAUT_SERVER_CONTEXT_PATH)
        System.clearProperty(ConfigProperty.MICRONAUT_OPENAPI_CONTEXT_SERVER_PATH)
    }

    void "test generates urlResourcesPrefix only context-path"() {
        given:
        System.setProperty(ConfigProperty.MICRONAUT_OPENAPI_CONTEXT_SERVER_PATH, "/server-context-path")
        String spec = "swagger-ui.enabled=true"
        OpenApiViewConfig cfg = OpenApiViewConfig.fromSpecification(spec, null, new Properties(), null)
        Path outputDir = Paths.get("output")
        cfg.title = "OpenAPI documentation"
        cfg.specFile = "swagger.yml"
        cfg.render(outputDir, null)

        expect:
        cfg.enabled
        cfg.swaggerUIConfig != null
        cfg.title == "OpenAPI documentation"
        cfg.specFile == "swagger.yml"

        String urlPrefix = cfg.swaggerUIConfig.getFinalUrlPrefix(OpenApiViewConfig.RendererType.SWAGGER_UI, null)

        urlPrefix
        urlPrefix == '/server-context-path/swagger-ui/res/'

        cleanup:
        System.clearProperty(ConfigProperty.MICRONAUT_OPENAPI_CONTEXT_SERVER_PATH)
    }

    void "test generates urlResourcesPrefix only openapi.context.path"() {
        given:
<<<<<<< HEAD
        System.setProperty("micronaut.server.context-path", "/local-path")
=======
        System.setProperty(ConfigProperty.MICRONAUT_OPENAPI_CONTEXT_SERVER_PATH, "/server-context-path")
>>>>>>> 10737ca6
        String spec = "swagger-ui.enabled=true"
        OpenApiViewConfig cfg = OpenApiViewConfig.fromSpecification(spec, null, new Properties(), null)
        Path outputDir = Paths.get("output")
        cfg.title = "OpenAPI documentation"
        cfg.specFile = "swagger.yml"
        cfg.render(outputDir, null)

        expect:
        cfg.enabled
        cfg.swaggerUIConfig != null
        cfg.title == "OpenAPI documentation"
        cfg.specFile == "swagger.yml"

        String urlPrefix = cfg.swaggerUIConfig.getFinalUrlPrefix(OpenApiViewConfig.RendererType.SWAGGER_UI, null)

        urlPrefix
        urlPrefix == '/local-path/swagger-ui/res/'

        cleanup:
<<<<<<< HEAD
        System.clearProperty("micronaut.server.context-path")
=======
        System.clearProperty(ConfigProperty.MICRONAUT_OPENAPI_CONTEXT_SERVER_PATH)
>>>>>>> 10737ca6
    }

    void "test generates urlResourcesPrefix without context paths"() {
        given:
        String spec = "swagger-ui.enabled=true"
        OpenApiViewConfig cfg = OpenApiViewConfig.fromSpecification(spec, null, new Properties(), null)
        Path outputDir = Paths.get("output")
        cfg.title = "OpenAPI documentation"
        cfg.specFile = "swagger.yml"
        cfg.render(outputDir, null)

        expect:
        cfg.enabled
        cfg.swaggerUIConfig != null
        cfg.title == "OpenAPI documentation"
        cfg.specFile == "swagger.yml"

        String urlPrefix = cfg.swaggerUIConfig.getFinalUrlPrefix(OpenApiViewConfig.RendererType.SWAGGER_UI, null)

        urlPrefix
        urlPrefix == '/swagger-ui/res/'

    }
}<|MERGE_RESOLUTION|>--- conflicted
+++ resolved
@@ -295,11 +295,7 @@
 
     void "test generates urlResourcesPrefix only openapi.context.path"() {
         given:
-<<<<<<< HEAD
-        System.setProperty("micronaut.server.context-path", "/local-path")
-=======
         System.setProperty(ConfigProperty.MICRONAUT_OPENAPI_CONTEXT_SERVER_PATH, "/server-context-path")
->>>>>>> 10737ca6
         String spec = "swagger-ui.enabled=true"
         OpenApiViewConfig cfg = OpenApiViewConfig.fromSpecification(spec, null, new Properties(), null)
         Path outputDir = Paths.get("output")
@@ -319,11 +315,7 @@
         urlPrefix == '/local-path/swagger-ui/res/'
 
         cleanup:
-<<<<<<< HEAD
-        System.clearProperty("micronaut.server.context-path")
-=======
         System.clearProperty(ConfigProperty.MICRONAUT_OPENAPI_CONTEXT_SERVER_PATH)
->>>>>>> 10737ca6
     }
 
     void "test generates urlResourcesPrefix without context paths"() {
