#!/bin/bash
set -e
EXIT_STATUS=0

if [[ "${TRAVIS_JDK_VERSION}" == "openjdk11" ]] ; then
    echo "Check for branch $TRAVIS_BRANCH JDK: $TRAVIS_JDK_VERSION"
    ./gradlew testClasses --no-daemon || EXIT_STATUS=$?

    if [[ $EXIT_STATUS -ne 0 ]]; then
       exit $EXIT_STATUS
    fi

    ./gradlew --stop
    ./gradlew check --no-daemon || EXIT_STATUS=$?

    if [[ $EXIT_STATUS -ne 0 ]]; then
       exit $EXIT_STATUS
    fi

    ./gradlew --stop
    ./gradlew assemble --no-daemon || EXIT_STATUS=$?

    exit $EXIT_STATUS
fi

git config --global user.name "$GIT_NAME"
git config --global user.email "$GIT_EMAIL"
git config --global credential.helper "store --file=~/.git-credentials"
echo "https://$GH_TOKEN:@github.com" > ~/.git-credentials

if [[ $EXIT_STATUS -eq 0 ]]; then
    if [[ -n $TRAVIS_TAG ]]; then
        echo "Skipping Tests to Publish Release"
        ./gradlew pTML assemble --no-daemon || EXIT_STATUS=$?
    else
        ./gradlew --stop
        ./gradlew testClasses --no-daemon || EXIT_STATUS=$?

        ./gradlew --stop
        killall -9 java
        ./gradlew check --no-daemon || EXIT_STATUS=$?
    fi
fi

if [[ $EXIT_STATUS -eq 0 ]]; then
    echo "Publishing archives for branch $TRAVIS_BRANCH"
    if [[ -n $TRAVIS_TAG ]] || [[ $TRAVIS_BRANCH =~ ^master|[123\..\.x$ && $TRAVIS_PULL_REQUEST == 'false' ]]; then

      echo "Publishing archives"
      ./gradlew --stop
      if [[ -n $TRAVIS_TAG ]]; then
          ./gradlew bintrayUpload --no-daemon --stacktrace || EXIT_STATUS=$?
      else
          ./gradlew publish --no-daemon --stacktrace || EXIT_STATUS=$?
      fi

      if [[ $EXIT_STATUS -eq 0 ]]; then
       ./gradlew --console=plain --no-daemon docs  || EXIT_STATUS=$?

        git clone https://${GH_TOKEN}@github.com/micronaut-projects/micronaut-openapi.git -b gh-pages gh-pages --single-branch > /dev/null

        cd gh-pages

        # If this is the master branch then update the snapshot
<<<<<<< HEAD
        if [[ $TRAVIS_BRANCH =~ ^master|[123]\..\.x$ ]]; then
=======
        if [[ $TRAVIS_BRANCH =~ ^master$ ]]; then
>>>>>>> f66ed76b
           mkdir -p snapshot
           cp -r ../build/docs/. ./snapshot/
           git add snapshot/*
        fi

        # If there is a tag present then this becomes the latest
        if [[ -n $TRAVIS_TAG ]]; then
            mkdir -p latest
            cp -r ../build/docs/. ./latest/
            git add latest/*

            version="$TRAVIS_TAG"
            version=${version:1}
            majorVersion=${version:0:4}
            majorVersion="${majorVersion}x"

            mkdir -p "$version"
            cp -r ../build/docs/. "./$version/"
            git add "$version/*"

            mkdir -p "$majorVersion"
            cp -r ../build/docs/. "./$majorVersion/"
            git add "$majorVersion/*"

        fi

        git commit -a -m "Updating docs for Travis build: https://travis-ci.org/$TRAVIS_REPO_SLUG/builds/$TRAVIS_BUILD_ID" && {
          git push origin HEAD || true
        }
        cd ..

        rm -rf gh-pages
      fi
 

    fi
fi

exit $EXIT_STATUS<|MERGE_RESOLUTION|>--- conflicted
+++ resolved
@@ -62,11 +62,7 @@
         cd gh-pages
 
         # If this is the master branch then update the snapshot
-<<<<<<< HEAD
-        if [[ $TRAVIS_BRANCH =~ ^master|[123]\..\.x$ ]]; then
-=======
         if [[ $TRAVIS_BRANCH =~ ^master$ ]]; then
->>>>>>> f66ed76b
            mkdir -p snapshot
            cp -r ../build/docs/. ./snapshot/
            git add snapshot/*
